--- conflicted
+++ resolved
@@ -16,10 +16,7 @@
 // limitations under the License.
 
 using System;
-<<<<<<< HEAD
-=======
 using System.Collections.Generic;
->>>>>>> 9e448680
 using System.Threading.Tasks;
 
 namespace Neo4j.Driver;
@@ -29,7 +26,7 @@
 /// is lazily retrieved and could only be visited once in a sequential order.
 /// </summary>
 /// <remarks> Calling <see cref="ResultCursorExtensions.ToListAsync"/> will enumerate the entire stream.</remarks>
-public interface IResultCursor
+public interface IResultCursor : IAsyncEnumerable<IRecord>
 {
     /// <summary>Returns the current record that has already been read via <see cref="FetchAsync"/>.</summary>
     /// <value>A <see cref="IRecord"/> holding the data sent by the server.</value>
@@ -45,18 +42,7 @@
     /// <see cref="ResultConsumedException"/>.<br/> Cursors can also be closed if its session is disposed or its session runs a
     /// query.
     /// </summary>
-<<<<<<< HEAD
     bool IsOpen { get; }
-=======
-    /// <remarks> Calling <see cref="ResultCursorExtensions.ToListAsync"/> will enumerate the entire stream.</remarks>
-    public interface IResultCursor : IAsyncEnumerable<IRecord>
-    {
-        /// <summary>
-        /// Gets the keys in the result.
-        /// </summary>
-        /// <returns>A task of an array of keys.</returns>
-        Task<string[]> KeysAsync();
->>>>>>> 9e448680
 
     /// <summary>Gets the keys in the result.</summary>
     /// <returns>A task of an array of keys.</returns>
