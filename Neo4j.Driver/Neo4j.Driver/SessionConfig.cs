--- conflicted
+++ resolved
@@ -1,342 +1,274 @@
-// Copyright (c) "Neo4j"
-// Neo4j Sweden AB [http://neo4j.com]
-// 
-// This file is part of Neo4j.
-// 
-// Licensed under the Apache License, Version 2.0 (the "License").
-// You may not use this file except in compliance with the License.
-// You may obtain a copy of the License at
-// 
-//     http://www.apache.org/licenses/LICENSE-2.0
-// 
-// Unless required by applicable law or agreed to in writing, software
-// distributed under the License is distributed on an "AS IS" BASIS,
-// WITHOUT WARRANTIES OR CONDITIONS OF ANY KIND, either express or implied.
-// See the License for the specific language governing permissions and
-// limitations under the License.
-
-using System;
-using System.Collections.Generic;
-using System.Linq;
-using Neo4j.Driver.Experimental;
-using Neo4j.Driver.Internal;
-
-namespace Neo4j.Driver;
-
-/// <summary>
-/// The interface that defines options applicable to session constructions. It could be populated by the provided
-/// builder-style methods. The default <see cref="SessionConfig"/> defines a <see cref="AccessMode.Write"/> session with
-/// the server default database using default fetch size specified in <see cref="Config.FetchSize"/>.
-/// </summary>
-public sealed class SessionConfig
-{
-    internal static readonly SessionConfig Default = new();
-    private IEnumerable<Bookmarks> _bookmarks;
-    private string _database;
-    private long? _fetchSize;
-    private string _impersonatedUser;
-
-    internal SessionConfig()
-    {
-        DefaultAccessMode = AccessMode.Write;
-        _database = null;
-        _bookmarks = null;
-        _fetchSize = null;
-        _impersonatedUser = null;
-    }
-
-    internal static SessionConfigBuilder Builder => new(new SessionConfig());
-
-<<<<<<< HEAD
-    /// <summary>
-    /// The database that the constructed session will connect to.
-    /// <remarks>
-    /// When used against servers supporting multi-databases, it is recommended that this value to be set explicitly
-    /// either through <see cref="SessionConfigBuilder.WithDatabase"/> method. If not, then the session will connect to the
-    /// default database configured on the server side. When used against servers that don't support multi-databases, this
-    /// property should be left unset.
-    /// </remarks>
-    /// </summary>
-    /// <exception cref="set_Database">
-    /// throws <see cref="System.ArgumentNullException"/> when provided database name is null or
-    /// an empty string.
-    /// </exception>
-    public string Database
-    {
-        get => _database;
-        internal set
-        {
-            if (string.IsNullOrEmpty(value))
-            {
-                throw new ArgumentNullException();
-            }
-=======
-        internal static SessionConfigBuilder Builder => new SessionConfigBuilder(new SessionConfig());
-
-        /// <summary>
-        /// Gets the target database name for queries executed within the constructed session.
-        /// </summary>
-        /// <remarks>
-        /// This option has no explicit value by default, as such it is recommended to set a value if the target
-        /// database is known in advance. This has the benefit of ensuring a consistent target database name throughout
-        /// the session in a straightforward way and potentially simplifies driver logic, which reduces network
-        /// communication and might result in better performance.<br/><br/>
-        /// Cypher clauses such as USE are not a replacement for this option as Cypher is handled by the server and not
-        /// the driver.<br/><br/>
-        /// When no explicit name is set, the driver behavior depends on the connection URI scheme supplied to the
-        /// driver on instantiation and Bolt protocol version.<br/><br/>
-        /// Specifically, the following applies:
-        /// <list type="bullet">
-        /// <item>
-        /// <b>bolt schemes</b> - queries are dispatched to the server for execution without explicit database name
-        /// supplied, meaning that the target database name for query execution is determined by the server.
-        /// It is important to note that the target database may change (even within the same session), for instance
-        /// if the user's home database is changed on the server.
-        /// </item>
-        /// <item>
-        /// <b>neo4j schemes</b>  - providing that Bolt protocol version 4.4, which was introduced with
-        /// Neo4j server 4.4, or above is available, the driver fetches the user's home database name from the server
-        /// on first query execution within the session and uses the fetched database name explicitly for all queries
-        /// executed within the session. This ensures that the database name remains consistent within the given
-        /// session. For instance, if the user's home database name is 'movies' and the server supplies it to the driver
-        /// upon database name fetching for the session, all queries within that session are executed with the explicit
-        /// database name 'movies' supplied. Any change to the user’s home database is reflected only in sessions
-        /// created after such change takes effect. This behavior requires additional network communication. In
-        /// clustered environments, it is strongly recommended to avoid a single point of failure. For instance, by
-        /// ensuring that the connection URI resolves to multiple endpoints. For older Bolt protocol versions the
-        /// behavior is the same as described for the bolt schemes above.
-        /// </item>
-        /// </list>
-        /// </remarks>
-        /// <seealso cref="SessionConfigBuilder.WithDatabase"/>
-        public string Database
-        {
-            get => _database;
-            internal set => _database = value;
-        }
->>>>>>> 8941ddce
-
-            _database = value;
-        }
-    }
-
-    /// <summary>
-    /// The type of access required by the constructed session. This is used to route the requests originating from this
-    /// session instance to the correct server in a clustered environment.
-    /// <remarks>
-    /// The default access mode set is overriden when transaction functions (i.e.
-    /// <see
-    ///     cref="IAsyncSession.ReadTransactionAsync{T}(System.Func{Neo4j.Driver.IAsyncTransaction,System.Threading.Tasks.Task{T}}, System.Action{Neo4j.Driver.TransactionConfigBuilder})"/>
-    /// or
-    /// <see
-    ///     cref="IAsyncSession.ExecuteReadAsync{T}(System.Func{Neo4j.Driver.IAsyncQueryRunner,System.Threading.Tasks.Task{T}}, System.Action{Neo4j.Driver.TransactionConfigBuilder})"/>
-    /// and
-    /// <see
-    ///     cref="IAsyncSession.WriteTransactionAsync{T}(System.Func{Neo4j.Driver.IAsyncTransaction,System.Threading.Tasks.Task{T}}, System.Action{Neo4j.Driver.TransactionConfigBuilder})"/>
-    /// or
-    /// <see
-    ///     cref="IAsyncSession.ExecuteWriteAsync{T}(System.Func{Neo4j.Driver.IAsyncQueryRunner,System.Threading.Tasks.Task{T}}, System.Action{Neo4j.Driver.TransactionConfigBuilder})"/>
-    /// is used (with corresponding access modes derived from invoked method name).
-    /// </remarks>
-    /// </summary>
-    public AccessMode DefaultAccessMode { get; internal set; }
-
-    /// <summary>
-    /// The initial bookmarks to be used by the constructed session. The first transaction (either auto-commit or
-    /// explicit) will ensure that the executing server is at least up to date to the point identified by the latest of the
-    /// provided initial bookmarks. The bookmarks can be obtained from <see cref="IAsyncSession.LastBookmarks"/> (and
-    /// corresponding properties in other types of sessions, i.e. IRxSession or ISession.
-    /// </summary>
-    public IEnumerable<Bookmarks> Bookmarks
-    {
-        get => _bookmarks;
-        internal set => _bookmarks = value ?? throw new ArgumentNullException();
-    }
-
-<<<<<<< HEAD
-    /// <summary>
-    /// The default fetch size. Since Bolt v4 (Neo4j 4.0+), the query running result (records) are pulled from server
-    /// in batches. This fetch size defines how many records to pull in each batch. Use <see cref="Config.Infinite"/> to
-    /// disable batching and always pull all records in one batch instead.
-    /// </summary>
-    public long? FetchSize
-    {
-        get => _fetchSize;
-        internal set => _fetchSize = FetchSizeUtil.AssertValidFetchSize(value);
-=======
-        internal IBookmarkManager BookmarkManager { get; set; }
->>>>>>> 8941ddce
-    }
-
-    /// <summary>
-    /// Allows the specification of a username that the user wants to impersonate for the duration of the session.
-    /// Once set this cannot be changed for the duration of the session's lifetime.
-    /// </summary>
-    /// <exception cref="set_ImpersonatedUser">
-    /// throws <see cref="System.ArgumentNullException"/> when provided with a null or
-    /// empty string
-    /// </exception>
-    public string ImpersonatedUser
-    {
-        get => _impersonatedUser;
-        internal set => _impersonatedUser = !string.IsNullOrEmpty(value) ? value : throw new ArgumentNullException();
-    }
-
-    /// <summary>Configured Bookmark Manager for use in session.</summary>
-    public IBookmarkManager BookmarkManager { get; internal set; }
-}
-
-/// <summary>The builder to build a <see cref="SessionConfig"/>.</summary>
-public sealed class SessionConfigBuilder
-{
-    private readonly SessionConfig _config;
-
-<<<<<<< HEAD
-    internal SessionConfigBuilder(SessionConfig config)
-    {
-        _config = config;
-    }
-=======
-        /// <summary>
-        /// Sets the target database name for queries executed within the constructed session.
-        /// </summary>
-        /// <param name="database">The database name.</param>
-        /// <returns>This <see cref="SessionConfigBuilder"/> instance.</returns>
-        /// <seealso cref="SessionConfig.Database"/>
-        /// <remarks>
-        /// This option has no explicit value by default, as such it is recommended to set a value if the target
-        /// database is known in advance. This has the benefit of ensuring a consistent target database name throughout
-        /// the session in a straightforward way and potentially simplifies driver logic, which reduces network
-        /// communication and might result in better performance.<br/><br/>
-        /// Cypher clauses such as USE are not a replacement for this option as Cypher is handled by the server and not
-        /// the driver.<br/><br/>
-        /// When no explicit name is set, the driver behavior depends on the connection URI scheme supplied to the
-        /// driver on instantiation and Bolt protocol version.<br/><br/>
-        /// Specifically, the following applies:
-        /// <list type="bullet">
-        /// <item>
-        /// <b>bolt schemes</b> - queries are dispatched to the server for execution without explicit database name
-        /// supplied, meaning that the target database name for query execution is determined by the server.
-        /// It is important to note that the target database may change (even within the same session), for instance
-        /// if the user's home database is changed on the server.
-        /// </item>
-        /// <item>
-        /// <b>neo4j schemes</b>  - providing that Bolt protocol version 4.4, which was introduced with
-        /// Neo4j server 4.4, or above is available, the driver fetches the user's home database name from the server
-        /// on first query execution within the session and uses the fetched database name explicitly for all queries
-        /// executed within the session. This ensures that the database name remains consistent within the given
-        /// session. For instance, if the user's home database name is 'movies' and the server supplies it to the driver
-        /// upon database name fetching for the session, all queries within that session are executed with the explicit
-        /// database name 'movies' supplied. Any change to the user’s home database is reflected only in sessions
-        /// created after such change takes effect. This behavior requires additional network communication. In
-        /// clustered environments, it is strongly recommended to avoid a single point of failure. For instance, by
-        /// ensuring that the connection URI resolves to multiple endpoints. For older Bolt protocol versions the
-        /// behavior is the same as described for the bolt schemes above.
-        /// </item>
-        /// </list>
-        /// </remarks>
-        /// <exception cref="ArgumentNullException">
-        /// Throws <see cref="System.ArgumentNullException"/> when provided database name is null or an empty string.
-        /// </exception>
-        public SessionConfigBuilder WithDatabase(string database)
-        {
-            if (string.IsNullOrEmpty(database))
-            {
-                throw new ArgumentNullException(nameof(database));
-            }
-            
-            _config.Database = database;
-            return this;
-        }
->>>>>>> 8941ddce
-
-    /// <summary>
-    /// Returns an action on <see cref="SessionConfigBuilder"/> which will set the database name to the value
-    /// specified.
-    /// </summary>
-    /// <param name="database">the database name</param>
-    /// <returns>An action of <see cref="SessionConfigBuilder"/></returns>
-    public static Action<SessionConfigBuilder> ForDatabase(string database)
-    {
-        return o => o.WithDatabase(database);
-    }
-
-    /// <summary>Sets the database the constructed session will connect to.</summary>
-    /// <param name="database">the database name</param>
-    /// <returns>this <see cref="SessionConfigBuilder"/> instance</returns>
-    /// <seealso cref="SessionConfig.Database"/>
-    public SessionConfigBuilder WithDatabase(string database)
-    {
-        _config.Database = database;
-        return this;
-    }
-
-    /// <summary>Sets the type of access required by the constructed session.</summary>
-    /// <param name="defaultAccessMode">the access mode</param>
-    /// <returns>this <see cref="SessionConfigBuilder"/> instance</returns>
-    /// <seealso cref="SessionConfig.DefaultAccessMode"/>
-    public SessionConfigBuilder WithDefaultAccessMode(AccessMode defaultAccessMode)
-    {
-        _config.DefaultAccessMode = defaultAccessMode;
-        return this;
-    }
-
-    /// <summary>Sets the initial bookmarks to be used by the constructed session.</summary>
-    /// <param name="bookmark">the initial bookmarks</param>
-    /// <returns>this <see cref="SessionConfigBuilder"/> instance</returns>
-    /// <seealso cref="SessionConfig.Bookmarks"/>
-    [Obsolete("Replaced by WithBookmarks. Will be removed in 6.0.")]
-    public SessionConfigBuilder WithBookmarks(params Bookmark[] bookmark)
-    {
-        _config.Bookmarks = bookmark.Select(x => new InternalBookmarks(x.Values));
-        return this;
-    }
-
-    /// <summary>Sets the initial bookmarks to be used by the constructed session.</summary>
-    /// <param name="bookmarks">the initial bookmarks</param>
-    /// <returns>this <see cref="SessionConfigBuilder"/> instance</returns>
-    /// <seealso cref="SessionConfig.Bookmarks"/>
-    public SessionConfigBuilder WithBookmarks(params Bookmarks[] bookmarks)
-    {
-        _config.Bookmarks = bookmarks;
-        return this;
-    }
-
-    /// <summary>
-    /// Sets the default fetch size. Since Bolt v4 (Neo4j 4.0+), the query running result (records) are pulled from
-    /// server in batches. This fetch size defines how many records to pull in each batch. Use <see cref="Config.Infinite"/> to
-    /// disable batching and always pull all records in one batch instead.
-    /// </summary>
-    /// <param name="size">Fetch size of each record batch.</param>
-    /// <returns>this <see cref="SessionConfigBuilder"/> instance</returns>
-    /// <seealso cref="SessionConfig.FetchSize"/>
-    public SessionConfigBuilder WithFetchSize(long size)
-    {
-        _config.FetchSize = size;
-        return this;
-    }
-
-    /// <summary>
-    /// Allows the specification of a username that the user wants to impersonate for the duration of the session.
-    /// Once set this cannot be changed for the duration of the session's lifetime.
-    /// </summary>
-    /// <param name="impersonatedUser">username that the user wants to impersonate</param>
-    /// <returns>this <see cref="SessionConfigBuilder"/> instance</returns>
-    public SessionConfigBuilder WithImpersonatedUser(string impersonatedUser)
-    {
-        _config.ImpersonatedUser = impersonatedUser;
-        return this;
-    }
-
-    internal SessionConfig Build()
-    {
-        return _config;
-    }
-
-    /// <summary>marked as internal until API is solidified.</summary>
-    internal SessionConfigBuilder WithBookmarkManager(IBookmarkManager bookmarkManager)
-    {
-        _config.BookmarkManager = bookmarkManager;
-        return this;
-    }
-}+// Copyright (c) "Neo4j"
+// Neo4j Sweden AB [http://neo4j.com]
+// 
+// This file is part of Neo4j.
+// 
+// Licensed under the Apache License, Version 2.0 (the "License").
+// You may not use this file except in compliance with the License.
+// You may obtain a copy of the License at
+// 
+//     http://www.apache.org/licenses/LICENSE-2.0
+// 
+// Unless required by applicable law or agreed to in writing, software
+// distributed under the License is distributed on an "AS IS" BASIS,
+// WITHOUT WARRANTIES OR CONDITIONS OF ANY KIND, either express or implied.
+// See the License for the specific language governing permissions and
+// limitations under the License.
+
+using System;
+using System.Collections.Generic;
+using System.Linq;
+using Neo4j.Driver.Experimental;
+using Neo4j.Driver.Internal;
+
+namespace Neo4j.Driver;
+
+/// <summary>
+/// The interface that defines options applicable to session constructions. It could be populated by the provided
+/// builder-style methods. The default <see cref="SessionConfig"/> defines a <see cref="AccessMode.Write"/> session with
+/// the server default database using default fetch size specified in <see cref="Config.FetchSize"/>.
+/// </summary>
+public sealed class SessionConfig
+{
+    internal static readonly SessionConfig Default = new();
+    private IEnumerable<Bookmarks> _bookmarks;
+    private long? _fetchSize;
+    private string _impersonatedUser;
+
+    internal SessionConfig()
+    {
+        DefaultAccessMode = AccessMode.Write;
+        Database = null;
+        _bookmarks = null;
+        _fetchSize = null;
+        _impersonatedUser = null;
+    }
+
+    internal static SessionConfigBuilder Builder => new(new SessionConfig());
+
+    /// <summary>Gets the target database name for queries executed within the constructed session.</summary>
+    /// <remarks>
+    /// This option has no explicit value by default, as such it is recommended to set a value if the target database is known
+    /// in advance. This has the benefit of ensuring a consistent target database name throughout the session in a
+    /// straightforward way and potentially simplifies driver logic, which reduces network communication and might result in
+    /// better performance.<br/><br/> Cypher clauses such as USE are not a replacement for this option as Cypher is handled by
+    /// the server and not the driver.<br/><br/> When no explicit name is set, the driver behavior depends on the connection
+    /// URI scheme supplied to the driver on instantiation and Bolt protocol version.<br/><br/> Specifically, the following
+    /// applies:
+    /// <list type="bullet">
+    ///     <item>
+    ///     <b>bolt schemes</b> - queries are dispatched to the server for execution without explicit database name
+    ///     supplied, meaning that the target database name for query execution is determined by the server. It is important to
+    ///     note that the target database may change (even within the same session), for instance if the user's home database
+    ///     is changed on the server.
+    ///     </item>
+    ///     <item>
+    ///     <b>neo4j schemes</b>  - providing that Bolt protocol version 4.4, which was introduced with Neo4j server 4.4,
+    ///     or above is available, the driver fetches the user's home database name from the server on first query execution
+    ///     within the session and uses the fetched database name explicitly for all queries executed within the session. This
+    ///     ensures that the database name remains consistent within the given session. For instance, if the user's home
+    ///     database name is 'movies' and the server supplies it to the driver upon database name fetching for the session, all
+    ///     queries within that session are executed with the explicit database name 'movies' supplied. Any change to the
+    ///     user’s home database is reflected only in sessions created after such change takes effect. This behavior requires
+    ///     additional network communication. In clustered environments, it is strongly recommended to avoid a single point of
+    ///     failure. For instance, by ensuring that the connection URI resolves to multiple endpoints. For older Bolt protocol
+    ///     versions the behavior is the same as described for the bolt schemes above.
+    ///     </item>
+    /// </list>
+    /// </remarks>
+    /// <seealso cref="SessionConfigBuilder.WithDatabase"/>
+    public string Database { get; internal set; }
+
+    /// <summary>
+    /// The type of access required by the constructed session. This is used to route the requests originating from this
+    /// session instance to the correct server in a clustered environment.
+    /// <remarks>
+    /// The default access mode set is overriden when transaction functions (i.e.
+    /// <see
+    ///     cref="IAsyncSession.ReadTransactionAsync{T}(System.Func{Neo4j.Driver.IAsyncTransaction,System.Threading.Tasks.Task{T}})"/>
+    /// and
+    /// <see
+    ///     cref="IAsyncSession.WriteTransactionAsync{T}(System.Func{Neo4j.Driver.IAsyncTransaction,System.Threading.Tasks.Task{T}})"/>
+    /// is used (with corresponding access modes derived from invoked method name).
+    /// </remarks>
+    /// </summary>
+    public AccessMode DefaultAccessMode { get; internal set; }
+
+    /// <summary>
+    /// The initial bookmarks to be used by the constructed session. The first transaction (either auto-commit or
+    /// explicit) will ensure that the executing server is at least up to date to the point identified by the latest of the
+    /// provided initial bookmarks. The bookmarks can be obtained from <see cref="IAsyncSession.LastBookmarks"/> (and
+    /// corresponding properties in other types of sessions, i.e. IRxSession or ISession.
+    /// </summary>
+    public IEnumerable<Bookmarks> Bookmarks
+    {
+        get => _bookmarks;
+        internal set => _bookmarks = value ?? throw new ArgumentNullException();
+    }
+
+    /// <summary>
+    /// The default fetch size. Since Bolt v4 (Neo4j 4.0+), the query running result (records) are pulled from server
+    /// in batches. This fetch size defines how many records to pull in each batch. Use <see cref="Config.Infinite"/> to
+    /// disable batching and always pull all records in one batch instead.
+    /// </summary>
+    public long? FetchSize
+    {
+        get => _fetchSize;
+        internal set => _fetchSize = FetchSizeUtil.AssertValidFetchSize(value);
+    }
+
+    /// <summary>
+    /// Allows the specification of a username that the user wants to impersonate for the duration of the session.
+    /// Once set this cannot be changed for the duration of the session's lifetime.
+    /// </summary>
+    /// <exception cref="set_ImpersonatedUser">
+    /// throws <see cref="System.ArgumentNullException"/> when provided with a null or
+    /// empty string
+    /// </exception>
+    public string ImpersonatedUser
+    {
+        get => _impersonatedUser;
+        internal set => _impersonatedUser = !string.IsNullOrEmpty(value) ? value : throw new ArgumentNullException();
+    }
+
+    internal IBookmarkManager BookmarkManager { get; set; }
+}
+
+/// <summary>The builder to build a <see cref="SessionConfig"/>.</summary>
+public sealed class SessionConfigBuilder
+{
+    private readonly SessionConfig _config;
+
+    internal SessionConfigBuilder(SessionConfig config)
+    {
+        _config = config;
+    }
+
+    /// <summary>
+    /// Returns an action on <see cref="SessionConfigBuilder"/> which will set the database name to the value
+    /// specified.
+    /// </summary>
+    /// <param name="database">the database name</param>
+    /// <returns>An action of <see cref="SessionConfigBuilder"/></returns>
+    public static Action<SessionConfigBuilder> ForDatabase(string database)
+    {
+        return o => o.WithDatabase(database);
+    }
+
+    /// <summary>Sets the target database name for queries executed within the constructed session.</summary>
+    /// <param name="database">The database name.</param>
+    /// <returns>This <see cref="SessionConfigBuilder"/> instance.</returns>
+    /// <seealso cref="SessionConfig.Database"/>
+    /// <remarks>
+    /// This option has no explicit value by default, as such it is recommended to set a value if the target database is known
+    /// in advance. This has the benefit of ensuring a consistent target database name throughout the session in a
+    /// straightforward way and potentially simplifies driver logic, which reduces network communication and might result in
+    /// better performance.<br/><br/> Cypher clauses such as USE are not a replacement for this option as Cypher is handled by
+    /// the server and not the driver.<br/><br/> When no explicit name is set, the driver behavior depends on the connection
+    /// URI scheme supplied to the driver on instantiation and Bolt protocol version.<br/><br/> Specifically, the following
+    /// applies:
+    /// <list type="bullet">
+    ///     <item>
+    ///     <b>bolt schemes</b> - queries are dispatched to the server for execution without explicit database name
+    ///     supplied, meaning that the target database name for query execution is determined by the server. It is important to
+    ///     note that the target database may change (even within the same session), for instance if the user's home database
+    ///     is changed on the server.
+    ///     </item>
+    ///     <item>
+    ///     <b>neo4j schemes</b>  - providing that Bolt protocol version 4.4, which was introduced with Neo4j server 4.4,
+    ///     or above is available, the driver fetches the user's home database name from the server on first query execution
+    ///     within the session and uses the fetched database name explicitly for all queries executed within the session. This
+    ///     ensures that the database name remains consistent within the given session. For instance, if the user's home
+    ///     database name is 'movies' and the server supplies it to the driver upon database name fetching for the session, all
+    ///     queries within that session are executed with the explicit database name 'movies' supplied. Any change to the
+    ///     user’s home database is reflected only in sessions created after such change takes effect. This behavior requires
+    ///     additional network communication. In clustered environments, it is strongly recommended to avoid a single point of
+    ///     failure. For instance, by ensuring that the connection URI resolves to multiple endpoints. For older Bolt protocol
+    ///     versions the behavior is the same as described for the bolt schemes above.
+    ///     </item>
+    /// </list>
+    /// </remarks>
+    /// <exception cref="ArgumentNullException">
+    /// Throws <see cref="System.ArgumentNullException"/> when provided database name
+    /// is null or an empty string.
+    /// </exception>
+    public SessionConfigBuilder WithDatabase(string database)
+    {
+        if (string.IsNullOrEmpty(database))
+        {
+            throw new ArgumentNullException(nameof(database));
+        }
+
+        _config.Database = database;
+        return this;
+    }
+
+    /// <summary>Sets the type of access required by the constructed session.</summary>
+    /// <param name="defaultAccessMode">the access mode</param>
+    /// <returns>this <see cref="SessionConfigBuilder"/> instance</returns>
+    /// <seealso cref="SessionConfig.DefaultAccessMode"/>
+    public SessionConfigBuilder WithDefaultAccessMode(AccessMode defaultAccessMode)
+    {
+        _config.DefaultAccessMode = defaultAccessMode;
+        return this;
+    }
+
+    /// <summary>Sets the initial bookmarks to be used by the constructed session.</summary>
+    /// <param name="bookmarks">the initial bookmarks</param>
+    /// <returns>this <see cref="SessionConfigBuilder"/> instance</returns>
+    /// <seealso cref="SessionConfig.Bookmarks"/>
+    [Obsolete("Replaced by WithBookmarks. Will be removed in 6.0.")]
+    public SessionConfigBuilder WithBookmarks(params Bookmark[] bookmark)
+    {
+        _config.Bookmarks = bookmark.Select(x => new InternalBookmarks(x.Values));
+        return this;
+    }
+
+    /// <summary>Sets the initial bookmarks to be used by the constructed session.</summary>
+    /// <param name="bookmarks">the initial bookmarks</param>
+    /// <returns>this <see cref="SessionConfigBuilder"/> instance</returns>
+    /// <seealso cref="SessionConfig.Bookmarks"/>
+    public SessionConfigBuilder WithBookmarks(params Bookmarks[] bookmarks)
+    {
+        _config.Bookmarks = bookmarks;
+        return this;
+    }
+
+    /// <summary>
+    /// Sets the default fetch size. Since Bolt v4 (Neo4j 4.0+), the query running result (records) are pulled from
+    /// server in batches. This fetch size defines how many records to pull in each batch. Use <see cref="Config.Infinite"/> to
+    /// disable batching and always pull all records in one batch instead.
+    /// </summary>
+    /// <param name="size">Fetch size of each record batch.</param>
+    /// <returns>this <see cref="SessionConfigBuilder"/> instance</returns>
+    /// <seealso cref="SessionConfig.FetchSize"/>
+    public SessionConfigBuilder WithFetchSize(long size)
+    {
+        _config.FetchSize = size;
+        return this;
+    }
+
+    /// <summary>
+    /// Allows the specification of a username that the user wants to impersonate for the duration of the session.
+    /// Once set this cannot be changed for the duration of the session's lifetime.
+    /// </summary>
+    /// <param name="impersonatedUser">username that the user wants to impersonate</param>
+    /// <returns>this <see cref="SessionConfigBuilder"/> instance</returns>
+    public SessionConfigBuilder WithImpersonatedUser(string impersonatedUser)
+    {
+        _config.ImpersonatedUser = impersonatedUser;
+        return this;
+    }
+
+    internal SessionConfig Build()
+    {
+        return _config;
+    }
+
+    /// <summary>marked as internal until API is solidified.</summary>
+    internal SessionConfigBuilder WithBookmarkManager(IBookmarkManager bookmarkManager)
+    {
+        _config.BookmarkManager = bookmarkManager;
+        return this;
+    }
+}