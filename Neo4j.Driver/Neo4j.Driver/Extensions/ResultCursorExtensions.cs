--- conflicted
+++ resolved
@@ -76,47 +76,25 @@
             list.Add(result.Current);
         }
 
-<<<<<<< HEAD
         return list;
     }
-=======
 
-        /// <summary>
-        /// Pull all records in the result stream into memory and return in a list.
-        /// </summary>
-        /// <param name="result"> The result stream.</param>
-        /// <param name="cancellationToken">A cancellation token that can be used to cancel the asynchronous operation.</param>
-        /// <returns>A list with all records in the result stream.</returns>
-        public static async Task<List<IRecord>> ToListAsync(this IResultCursor result, CancellationToken cancellationToken)
+    /// <summary>Pull all records in the result stream into memory and return in a list.</summary>
+    /// <param name="result"> The result stream.</param>
+    /// <param name="cancellationToken">A cancellation token that can be used to cancel the asynchronous operation.</param>
+    /// <returns>A list with all records in the result stream.</returns>
+    public static async Task<List<IRecord>> ToListAsync(this IResultCursor result, CancellationToken cancellationToken)
+    {
+        result = result ?? throw new ArgumentNullException(nameof(result));
+        var list = new List<IRecord>();
+        while (await result.FetchAsync().ConfigureAwait(false))
         {
-            Throw.ArgumentNullException.IfNull(result, nameof(result));
-            List<IRecord> list = new List<IRecord>();
-            while (await result.FetchAsync().ConfigureAwait(false))
-            {
-                cancellationToken.ThrowIfCancellationRequested();
-                list.Add(result.Current);
-            }
-
-            return list;
+            cancellationToken.ThrowIfCancellationRequested();
+            list.Add(result.Current);
         }
 
-        /// <summary>
-        /// Apply the operation on each record in the result stream and return the operation results in a list.
-        /// </summary>
-        /// <typeparam name="T">The return type of the list</typeparam>
-        /// <param name="result">The result stream.</param>
-        /// <param name="operation">The operation to carry out on each record.</param>
-        /// <returns>A list of collected operation result.</returns>
-        public static async Task<List<T>> ToListAsync<T>(this IResultCursor result, Func<IRecord, T> operation)
-        {
-            Throw.ArgumentNullException.IfNull(result, nameof(result));
-            var list = new List<T>();
-            while (await result.FetchAsync().ConfigureAwait(false))
-            {
-                var record = result.Current;
-                list.Add(operation(record));
-            }
->>>>>>> 9e448680
+        return list;
+    }
 
     /// <summary>Apply the operation on each record in the result stream and return the operation results in a list.</summary>
     /// <typeparam name="T">The return type of the list</typeparam>
