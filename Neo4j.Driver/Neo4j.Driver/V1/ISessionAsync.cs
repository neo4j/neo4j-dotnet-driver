--- conflicted
+++ resolved
@@ -110,11 +110,7 @@
         /// <param name="statement">A Cypher statement.</param>
         /// <param name="parameters">Input parameters for the statement.</param>
         /// <returns>A task of a stream of result values and associated metadata.</returns>
-<<<<<<< HEAD
-        Task<IStatementResultCursor> RunAsync(string statement, IDictionary<string, object> parameters = null);
-=======
-        Task<IStatementResultReader> RunAsync(string statement, IDictionary<string, object> parameters);
->>>>>>> 68c3a91d
+        Task<IStatementResultCursor> RunAsync(string statement, IDictionary<string, object> parameters);
 
         /// <summary>
         ///
