﻿// Copyright (c) 2002-2022 "Neo4j,"
// Neo4j Sweden AB [http://neo4j.com]
// 
// This file is part of Neo4j.
// 
// Licensed under the Apache License, Version 2.0 (the "License");
// you may not use this file except in compliance with the License.
// You may obtain a copy of the License at
// 
//     http://www.apache.org/licenses/LICENSE-2.0
// 
// Unless required by applicable law or agreed to in writing, software
// distributed under the License is distributed on an "AS IS" BASIS,
// WITHOUT WARRANTIES OR CONDITIONS OF ANY KIND, either express or implied.
// See the License for the specific language governing permissions and
// limitations under the License.

using Neo4j.Driver.Experimental.FluentQueries;
using Neo4j.Driver.Internal;

namespace Neo4j.Driver.Experimental;

/// <summary>
/// There is no guarantee that anything in Neo4j.Driver.Experimental namespace will be in a next minor version.<br/>
/// This class provides access to experimental APIs on existing non-static classes.
/// </summary>
public static class ExperimentalExtensions
{
    /// <summary>
    /// There is no guarantee that anything in Neo4j.Driver.Experimental namespace will be in a next minor version.<br/>
    /// Sets the <see cref="IBookmarkManager"/> for maintaining bookmarks for the lifetime of the session.
    /// </summary>
    /// <param name="builder">This <see cref="SessionConfigBuilder"/> instance.</param>
    /// <param name="bookmarkManager">An instance of <see cref="IBookmarkManager"/> to use in the session.</param>
    /// <returns>this <see cref="SessionConfigBuilder"/> instance.</returns>
    public static SessionConfigBuilder WithBookmarkManager(this SessionConfigBuilder builder, IBookmarkManager bookmarkManager)
    {
        return builder.WithBookmarkManager(bookmarkManager);
    }
<<<<<<< HEAD

    /// <summary>
    /// There is no guarantee that anything in Neo4j.Driver.Experimental namespace will be in a next minor version.
    /// Gets an <see cref="IExecutableQuery"/> that can be used to configure and execute a query using
    /// fluent method chaining.
    /// </summary>
    /// <example>
    /// The following example configures and executes a simple query, then iterates over the results.
    /// <code language="cs">
    /// var queryResult = await driver
    ///     .ExecutableQuery("MATCH (m:Movie) WHERE m.released > $releaseYear RETURN m.title AS title")
    ///     .WithParameters(new { releaseYear = 2005 })
    ///     .ExecuteAsync();
    ///
    /// foreach(var record in queryResult)
    /// {
    ///     Console.WriteLine(record["title"].As&lt;string&gt;());
    /// }
    /// </code>
    /// </example>
    /// <param name="driver">The driver.</param>
    /// <param name="cypher">The cypher of the query.</param>
    /// <returns>An <see cref="IExecutableQuery"/> that can be used to configure and execute a query using
    /// fluent method chaining.</returns>
    public static IExecutableQuery ExecutableQuery(this IDriver driver, string cypher)
    {
        return new ExecutableQuery((IInternalDriver)driver, cypher);
=======
    
    /// <summary>
    /// There is no guarantee that anything in Neo4j.Driver.Experimental namespace will be in a next minor version.<br/>
    /// Experimental: This method will be removed and replaced with a readonly property "BookmarkManager" on the
    /// <see cref="SessionConfig"/> class.<br/>
    /// Gets the configured experimental bookmark manager from this <see cref="SessionConfig"/> instance.
    /// </summary>
    /// <seealso cref="WithBookmarkManager"/>
    /// <param name="config">This <see cref="SessionConfig"/> instance.</param>
    /// <returns>This <see cref="SessionConfig"/>'s configured <see cref="IBookmarkManager"/> instance.</returns>
    public static IBookmarkManager GetBookmarkManager(this SessionConfig config)
    {
        return config.BookmarkManager;
>>>>>>> 532dc0ec
    }
}<|MERGE_RESOLUTION|>--- conflicted
+++ resolved
@@ -37,7 +37,6 @@
     {
         return builder.WithBookmarkManager(bookmarkManager);
     }
-<<<<<<< HEAD
 
     /// <summary>
     /// There is no guarantee that anything in Neo4j.Driver.Experimental namespace will be in a next minor version.
@@ -65,7 +64,7 @@
     public static IExecutableQuery ExecutableQuery(this IDriver driver, string cypher)
     {
         return new ExecutableQuery((IInternalDriver)driver, cypher);
-=======
+    }
     
     /// <summary>
     /// There is no guarantee that anything in Neo4j.Driver.Experimental namespace will be in a next minor version.<br/>
@@ -79,6 +78,5 @@
     public static IBookmarkManager GetBookmarkManager(this SessionConfig config)
     {
         return config.BookmarkManager;
->>>>>>> 532dc0ec
     }
 }