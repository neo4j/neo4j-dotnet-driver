--- conflicted
+++ resolved
@@ -1,4 +1,3 @@
-<<<<<<< HEAD
 ﻿// Copyright (c) "Neo4j"
 // Neo4j Sweden AB [http://neo4j.com]
 // 
@@ -15,6 +14,10 @@
 // WITHOUT WARRANTIES OR CONDITIONS OF ANY KIND, either express or implied.
 // See the License for the specific language governing permissions and
 // limitations under the License.
+
+using System.Collections.Generic;
+using Neo4j.Driver.Experimental.FluentQueries;
+using Neo4j.Driver.Internal;
 
 namespace Neo4j.Driver.Experimental;
 
@@ -40,65 +43,7 @@
 
     /// <summary>
     /// There is no guarantee that anything in Neo4j.Driver.Experimental namespace will be in a next minor version.
-    /// <br/> Experimental: This method will be removed and replaced with a readonly property "BookmarkManager" on the
-    /// <see cref="SessionConfig"/> class.<br/> Gets the configured experimental bookmark manager from this
-    /// <see cref="SessionConfig"/> instance.
-    /// </summary>
-    /// <seealso cref="WithBookmarkManager"/>
-    /// <param name="config">This <see cref="SessionConfig"/> instance.</param>
-    /// <returns>This <see cref="SessionConfig"/>'s configured <see cref="IBookmarkManager"/> instance.</returns>
-    public static IBookmarkManager GetBookmarkManager(this SessionConfig config)
-    {
-        return config.BookmarkManager;
-    }
-}
-=======
-﻿// Copyright (c) "Neo4j"
-// Neo4j Sweden AB [http://neo4j.com]
-// 
-// This file is part of Neo4j.
-// 
-// Licensed under the Apache License, Version 2.0 (the "License"):
-// you may not use this file except in compliance with the License.
-// You may obtain a copy of the License at
-// 
-//     http://www.apache.org/licenses/LICENSE-2.0
-// 
-// Unless required by applicable law or agreed to in writing, software
-// distributed under the License is distributed on an "AS IS" BASIS,
-// WITHOUT WARRANTIES OR CONDITIONS OF ANY KIND, either express or implied.
-// See the License for the specific language governing permissions and
-// limitations under the License.
-
-using System.Collections.Generic;
-using Neo4j.Driver.Experimental.FluentQueries;
-using Neo4j.Driver.Internal;
-
-namespace Neo4j.Driver.Experimental;
-
-/// <summary>
-/// There is no guarantee that anything in Neo4j.Driver.Experimental namespace will be in a next minor version.
-/// <br /> This class provides access to experimental APIs on existing non-static classes.
-/// </summary>
-public static class ExperimentalExtensions
-{
-    /// <summary>
-    /// There is no guarantee that anything in Neo4j.Driver.Experimental namespace will be in a next minor version.
-    /// <br /> Sets the <see cref="IBookmarkManager" /> for maintaining bookmarks for the lifetime of the session.
-    /// </summary>
-    /// <param name="builder">This <see cref="SessionConfigBuilder" /> instance.</param>
-    /// <param name="bookmarkManager">An instance of <see cref="IBookmarkManager" /> to use in the session.</param>
-    /// <returns>this <see cref="SessionConfigBuilder" /> instance.</returns>
-    public static SessionConfigBuilder WithBookmarkManager(
-        this SessionConfigBuilder builder,
-        IBookmarkManager bookmarkManager)
-    {
-        return builder.WithBookmarkManager(bookmarkManager);
-    }
-
-    /// <summary>
-    /// There is no guarantee that anything in Neo4j.Driver.Experimental namespace will be in a next minor version.
-    /// Gets an <see cref="IExecutableQuery&lt;IRecord&gt;" /> that can be used to configure and execute a query using fluent
+    /// Gets an <see cref="IExecutableQuery&lt;IRecord&gt;"/> that can be used to configure and execute a query using fluent
     /// method chaining.
     /// </summary>
     /// <example>
@@ -129,7 +74,7 @@
     /// <param name="driver">The driver.</param>
     /// <param name="cypher">The cypher of the query.</param>
     /// <returns>
-    /// An <see cref="IExecutableQuery&lt;IRecord&gt;" /> that can be used to configure and execute a query using
+    /// An <see cref="IExecutableQuery&lt;IRecord&gt;"/> that can be used to configure and execute a query using
     /// fluent method chaining.
     /// </returns>
     public static IExecutableQuery<IReadOnlyList<IRecord>> ExecutableQuery(this IDriver driver, string cypher)
@@ -139,16 +84,15 @@
 
     /// <summary>
     /// There is no guarantee that anything in Neo4j.Driver.Experimental namespace will be in a next minor version.
-    /// <br /> Experimental: This method will be removed and replaced with a readonly property "BookmarkManager" on the
-    /// <see cref="SessionConfig" /> class.<br /> Gets the configured experimental bookmark manager from this
-    /// <see cref="SessionConfig" /> instance.
+    /// <br/> Experimental: This method will be removed and replaced with a readonly property "BookmarkManager" on the
+    /// <see cref="SessionConfig"/> class.<br/> Gets the configured experimental bookmark manager from this
+    /// <see cref="SessionConfig"/> instance.
     /// </summary>
-    /// <seealso cref="WithBookmarkManager" />
-    /// <param name="config">This <see cref="SessionConfig" /> instance.</param>
-    /// <returns>This <see cref="SessionConfig" />'s configured <see cref="IBookmarkManager" /> instance.</returns>
+    /// <seealso cref="WithBookmarkManager"/>
+    /// <param name="config">This <see cref="SessionConfig"/> instance.</param>
+    /// <returns>This <see cref="SessionConfig"/>'s configured <see cref="IBookmarkManager"/> instance.</returns>
     public static IBookmarkManager GetBookmarkManager(this SessionConfig config)
     {
         return config.BookmarkManager;
     }
-}
->>>>>>> 9e448680
+}