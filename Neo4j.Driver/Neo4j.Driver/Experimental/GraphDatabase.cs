﻿// Copyright (c) "Neo4j"
// Neo4j Sweden AB [http://neo4j.com]
// 
// This file is part of Neo4j.
// 
// Licensed under the Apache License, Version 2.0 (the "License").
// You may not use this file except in compliance with the License.
// You may obtain a copy of the License at
// 
//     http://www.apache.org/licenses/LICENSE-2.0
// 
// Unless required by applicable law or agreed to in writing, software
// distributed under the License is distributed on an "AS IS" BASIS,
// WITHOUT WARRANTIES OR CONDITIONS OF ANY KIND, either express or implied.
// See the License for the specific language governing permissions and
// limitations under the License.

using Neo4j.Driver.Internal;

namespace Neo4j.Driver.Experimental;

/// <summary>
/// Methods being considered for moving to the Neo4j.Driver. There is no guarantee that anything in
/// Neo4j.Driver.Experimental namespace will be in a next minor version.
/// </summary>
public static class GraphDatabase
{
    /// <summary>
<<<<<<< HEAD
    /// There is no guarantee that anything in Neo4j.Driver.Experimental namespace will be in a next minor version.
    /// Experimental: Bookmark Manager API is still under consideration. <br/> Gets a new <see cref="IBookmarkManagerFactory"/>
    /// , which can construct a default implementation of <see cref="IBookmarkManager"/> .<br/> <see cref="IBookmarkManager"/>
    /// instances can be passed to <see cref="SessionConfigBuilder"/> when opening a new session.
=======
    /// Experimental: Bookmark Manager API is still under consideration. <br/>
    /// There is no guarantee that anything in Neo4j.Driver.Experimental namespace will be in a next minor version.<br/>
    /// Gets a new <see cref="IBookmarkManagerFactory"/>, which can construct
    /// a new default <see cref="IBookmarkManager"/> instance.<br/>
    /// The <see cref="IBookmarkManager"/> instance should be passed to <see cref="SessionConfigBuilder"/> when opening
    /// a new session with <see cref="ExperimentalExtensions.WithBookmarkManager"/>.
>>>>>>> 8941ddce
    /// </summary>
    public static IBookmarkManagerFactory BookmarkManagerFactory => new BookmarkManagerFactory();
}<|MERGE_RESOLUTION|>--- conflicted
+++ resolved
@@ -1,44 +1,36 @@
-﻿// Copyright (c) "Neo4j"
-// Neo4j Sweden AB [http://neo4j.com]
-// 
-// This file is part of Neo4j.
-// 
-// Licensed under the Apache License, Version 2.0 (the "License").
-// You may not use this file except in compliance with the License.
-// You may obtain a copy of the License at
-// 
-//     http://www.apache.org/licenses/LICENSE-2.0
-// 
-// Unless required by applicable law or agreed to in writing, software
-// distributed under the License is distributed on an "AS IS" BASIS,
-// WITHOUT WARRANTIES OR CONDITIONS OF ANY KIND, either express or implied.
-// See the License for the specific language governing permissions and
-// limitations under the License.
-
-using Neo4j.Driver.Internal;
-
-namespace Neo4j.Driver.Experimental;
-
-/// <summary>
-/// Methods being considered for moving to the Neo4j.Driver. There is no guarantee that anything in
-/// Neo4j.Driver.Experimental namespace will be in a next minor version.
-/// </summary>
-public static class GraphDatabase
-{
-    /// <summary>
-<<<<<<< HEAD
-    /// There is no guarantee that anything in Neo4j.Driver.Experimental namespace will be in a next minor version.
-    /// Experimental: Bookmark Manager API is still under consideration. <br/> Gets a new <see cref="IBookmarkManagerFactory"/>
-    /// , which can construct a default implementation of <see cref="IBookmarkManager"/> .<br/> <see cref="IBookmarkManager"/>
-    /// instances can be passed to <see cref="SessionConfigBuilder"/> when opening a new session.
-=======
-    /// Experimental: Bookmark Manager API is still under consideration. <br/>
-    /// There is no guarantee that anything in Neo4j.Driver.Experimental namespace will be in a next minor version.<br/>
-    /// Gets a new <see cref="IBookmarkManagerFactory"/>, which can construct
-    /// a new default <see cref="IBookmarkManager"/> instance.<br/>
-    /// The <see cref="IBookmarkManager"/> instance should be passed to <see cref="SessionConfigBuilder"/> when opening
-    /// a new session with <see cref="ExperimentalExtensions.WithBookmarkManager"/>.
->>>>>>> 8941ddce
-    /// </summary>
-    public static IBookmarkManagerFactory BookmarkManagerFactory => new BookmarkManagerFactory();
-}+﻿// Copyright (c) "Neo4j"
+// Neo4j Sweden AB [http://neo4j.com]
+// 
+// This file is part of Neo4j.
+// 
+// Licensed under the Apache License, Version 2.0 (the "License").
+// You may not use this file except in compliance with the License.
+// You may obtain a copy of the License at
+// 
+//     http://www.apache.org/licenses/LICENSE-2.0
+// 
+// Unless required by applicable law or agreed to in writing, software
+// distributed under the License is distributed on an "AS IS" BASIS,
+// WITHOUT WARRANTIES OR CONDITIONS OF ANY KIND, either express or implied.
+// See the License for the specific language governing permissions and
+// limitations under the License.
+
+using Neo4j.Driver.Internal;
+
+namespace Neo4j.Driver.Experimental;
+
+/// <summary>
+/// Methods being considered for moving to the Neo4j.Driver. There is no guarantee that anything in
+/// Neo4j.Driver.Experimental namespace will be in a next minor version.
+/// </summary>
+public static class GraphDatabase
+{
+    /// <summary>
+    /// Experimental: Bookmark Manager API is still under consideration. <br/> There is no guarantee that anything in
+    /// Neo4j.Driver.Experimental namespace will be in a next minor version.<br/> Gets a new
+    /// <see cref="IBookmarkManagerFactory"/>, which can construct a new default <see cref="IBookmarkManager"/> instance.<br/>
+    /// The <see cref="IBookmarkManager"/> instance should be passed to <see cref="SessionConfigBuilder"/> when opening a new
+    /// session with <see cref="ExperimentalExtensions.WithBookmarkManager"/>.
+    /// </summary>
+    public static IBookmarkManagerFactory BookmarkManagerFactory => new BookmarkManagerFactory();
+}