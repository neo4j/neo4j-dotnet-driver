﻿// Copyright (c) "Neo4j"
// Neo4j Sweden AB [http://neo4j.com]
// 
// This file is part of Neo4j.
// 
// Licensed under the Apache License, Version 2.0 (the "License").
// You may not use this file except in compliance with the License.
// You may obtain a copy of the License at
// 
//     http://www.apache.org/licenses/LICENSE-2.0
// 
// Unless required by applicable law or agreed to in writing, software
// distributed under the License is distributed on an "AS IS" BASIS,
// WITHOUT WARRANTIES OR CONDITIONS OF ANY KIND, either express or implied.
// See the License for the specific language governing permissions and
// limitations under the License.

using System;
using System.Collections.Generic;
using Neo4j.Driver.Auth;
using Neo4j.Driver.Internal;
using Neo4j.Driver.Internal.Auth;
using Neo4j.Driver.Internal.Metrics;
using Neo4j.Driver.Internal.Routing;
using Neo4j.Driver.Internal.Util;

namespace Neo4j.Driver;

/// <summary>Creates <see cref="IDriver"/> instances, optionally letting you configure them.</summary>
public static class GraphDatabase
{
    internal const int DefaultBoltPort = 7687;

    /// <summary>Returns a driver for a Neo4j instance with default configuration settings.</summary>
    /// <param name="uri">
    /// The URI to the Neo4j instance. Should be in the form
    /// <c>protocol://&lt;server location&gt;:&lt;port&gt;</c>. If <c>port</c> is not supplied the default of <c>7687</c> will
    /// be used. The supported protocols in URI could either be <c>bolt</c> or <c>neo4j</c>. The protocol <c>bolt</c> should be
    /// used when creating a driver connecting to the Neo4j instance directly. The protocol <c>neo4j</c> should be used when
    /// creating a driver with built-in routing.
    /// </param>
    /// <returns>A new <see cref="IDriver"/> instance specified by the <paramref name="uri"/>.</returns>
    /// <remarks>Ensure you provide the protocol for the <paramref name="uri"/>.</remarks>
    /// <exception cref="ArgumentNullException">Thrown if <paramref name="uri"/> is <c>null</c>.</exception>
    public static IDriver Driver(string uri)
    {
        return Driver(new Uri(uri));
    }

    /// <summary>Returns a driver for a Neo4j instance with default configuration settings.</summary>
    /// <param name="uri">
    /// The URI to the Neo4j instance. Should be in the form
    /// <c>protocol://&lt;server location&gt;:&lt;port&gt;</c>. If <c>port</c> is not supplied the default of <c>7687</c> will
    /// be used. The supported protocols in URI could either be <c>bolt</c> or <c>neo4j</c>. The protocol <c>bolt</c> should be
    /// used when creating a driver connecting to the Neo4j instance directly. The protocol <c>neo4j</c> should be used when
    /// creating a driver with built-in routing.
    /// </param>
    /// <returns>A new <see cref="IDriver"/> instance specified by the <paramref name="uri"/>.</returns>
    /// <remarks>Ensure you provide the protocol for the <paramref name="uri"/>.</remarks>
    /// <exception cref="ArgumentNullException">Thrown if <paramref name="uri"/> is <c>null</c>.</exception>
    public static IDriver Driver(Uri uri)
    {
        return Driver(uri, (Action<ConfigBuilder>)null);
    }

    /// <summary>Returns a driver for a Neo4j instance with custom configuration.</summary>
    /// <param name="uri">
    /// The URI to the Neo4j instance. Should be in the form
    /// <c>protocol://&lt;server location&gt;:&lt;port&gt;</c>. If <c>port</c> is not supplied the default of <c>7687</c> will
    /// be used. The supported protocols in URI could either be <c>bolt</c> or <c>neo4j</c>. The protocol <c>bolt</c> should be
    /// used when creating a driver connecting to the Neo4j instance directly. The protocol <c>neo4j</c> should be used when
    /// creating a driver with built-in routing.
    /// </param>
    /// <param name="action">
    /// Specifies how to build a driver configuration <see cref="Config"/>, using
    /// <see cref="ConfigBuilder"/>. If set to <c>null</c>, then no modification will be carried out and the default driver
    /// configurations <see cref="Config"/> will be used when creating the driver.
    /// </param>
    /// <returns>A new <see cref="IDriver"/> instance specified by the <paramref name="uri"/>.</returns>
    /// <remarks>Ensure you provide the protocol for the <paramref name="uri"/>.</remarks>
    /// <exception cref="ArgumentNullException">Thrown if <paramref name="uri"/> is <c>null</c>.</exception>
    public static IDriver Driver(string uri, Action<ConfigBuilder> action)
    {
        return Driver(new Uri(uri), action);
    }

    /// <summary>Returns a driver for a Neo4j instance with custom configuration.</summary>
    /// <param name="uri">
    /// The URI to the Neo4j instance. Should be in the form
    /// <c>protocol://&lt;server location&gt;:&lt;port&gt;</c>. If <c>port</c> is not supplied the default of <c>7687</c> will
    /// be used. The supported protocols in URI could either be <c>bolt</c> or <c>neo4j</c>. The protocol <c>bolt</c> should be
    /// used when creating a driver connecting to the Neo4j instance directly. The protocol <c>neo4j</c> should be used when
    /// creating a driver with built-in routing.
    /// </param>
    /// <param name="action">
    /// Specifies how to build a driver configuration <see cref="Config"/>, using
    /// <see cref="ConfigBuilder"/>. If set to <c>null</c>, then no modification will be carried out and the default driver
    /// configurations <see cref="Config"/> will be used when creating the driver.
    /// </param>
    /// <returns>A new <see cref="IDriver"/> instance specified by the <paramref name="uri"/>.</returns>
    /// <remarks>Ensure you provide the protocol for the <paramref name="uri"/>.</remarks>
    /// <exception cref="ArgumentNullException">Thrown if <paramref name="uri"/> is <c>null</c>.</exception>
    public static IDriver Driver(Uri uri, Action<ConfigBuilder> action)
    {
        return Driver(uri, AuthTokens.None, action);
    }

    /// <summary>Returns a driver for a Neo4j instance with default configuration settings.</summary>
    /// <param name="uri">
    /// The URI to the Neo4j instance. Should be in the form
    /// <c>protocol://&lt;server location&gt;:&lt;port&gt;</c>. If <c>port</c> is not supplied the default of <c>7687</c> will
    /// be used. The supported protocols in URI could either be <c>bolt</c> or <c>neo4j</c>. The protocol <c>bolt</c> should be
    /// used when creating a driver connecting to the Neo4j instance directly. The protocol <c>neo4j</c> should be used when
    /// creating a driver with built-in routing.
    /// </param>
    /// <param name="authToken">Authentication to use, <see cref="AuthTokens"/>.</param>
    /// <returns>A new <see cref="IDriver"/> instance specified by the <paramref name="uri"/>.</returns>
    /// <remarks>Ensure you provide the protocol for the <paramref name="uri"/>.</remarks>
    /// <exception cref="ArgumentNullException">Thrown if <paramref name="uri"/> is <c>null</c>.</exception>
    public static IDriver Driver(string uri, IAuthToken authToken)
    {
        return Driver(new Uri(uri), authToken);
    }


    public static IDriver Driver(string uri, IAuthTokenManager authTokenManager)
    {
        return Driver(new Uri(uri), authTokenManager);
    }

    /// <summary>Returns a driver for a Neo4j instance with default configuration settings.</summary>
    /// <param name="uri">
    /// The URI to the Neo4j instance. Should be in the form
    /// <c>protocol://&lt;server location&gt;:&lt;port&gt;</c>. If <c>port</c> is not supplied the default of <c>7687</c> will
    /// be used. The supported protocols in URI could either be <c>bolt</c> or <c>neo4j</c>. The protocol <c>bolt</c> should be
    /// used when creating a driver connecting to the Neo4j instance directly. The protocol <c>neo4j</c> should be used when
    /// creating a driver with built-in routing.
    /// </param>
    /// <param name="authToken">Authentication to use, <see cref="AuthTokens"/>.</param>
    /// <returns>A new <see cref="IDriver"/> instance specified by the <paramref name="uri"/>.</returns>
    /// <remarks>Ensure you provide the protocol for the <paramref name="uri"/>.</remarks>
    /// <exception cref="ArgumentNullException">Thrown if <paramref name="uri"/> is <c>null</c>.</exception>
    public static IDriver Driver(Uri uri, IAuthToken authToken)
    {
        return Driver(uri, authToken, null);
    }

    public static IDriver Driver(Uri uri, IAuthTokenManager authTokenManager)
    {
        return Driver(uri, authTokenManager, null);
    }

    /// <summary>Returns a driver for a Neo4j instance with custom configuration.</summary>
    /// <param name="uri">
    /// The URI to the Neo4j instance. Should be in the form
    /// <c>protocol://&lt;server location&gt;:&lt;port&gt;</c>. If <c>port</c> is not supplied the default of <c>7687</c> will
    /// be used. The supported protocols in URI could either be <c>bolt</c> or <c>neo4j</c>. The protocol <c>bolt</c> should be
    /// used when creating a driver connecting to the Neo4j instance directly. The protocol <c>neo4j</c> should be used when
    /// creating a driver with built-in routing.
    /// </param>
    /// <param name="authToken">Authentication to use, <see cref="AuthTokens"/>.</param>
    /// <param name="action">
    /// Specifies how to build a driver configuration <see cref="Config"/>, using
    /// <see cref="ConfigBuilder"/>. If set to <c>null</c>, then no modification will be carried out and the default driver
    /// configurations <see cref="Config"/> will be used when creating the driver.
    /// </param>
    /// <returns>A new driver to the database instance specified by the <paramref name="uri"/>.</returns>
    public static IDriver Driver(string uri, IAuthToken authToken, Action<ConfigBuilder> action)
    {
        return Driver(new Uri(uri), authToken, action);
    }

    public static IDriver Driver(string uri, IAuthTokenManager authTokenManager, Action<ConfigBuilder> action)
    {
        return Driver(new Uri(uri), authTokenManager, action);
    }


    /// <summary>Returns a driver for a Neo4j instance with custom configuration.</summary>
    /// <param name="uri">
    /// The URI to the Neo4j instance. Should be in the form
    /// <c>neo4j://&lt;server location&gt;:&lt;port&gt;</c>. If <c>port</c> is not supplied the default of <c>7687</c> will be
    /// used.
    /// </param>
    /// <param name="authToken">Authentication to use, <see cref="AuthTokens"/>.</param>
    /// <param name="action">
    /// Defines how to build a driver configuration <see cref="Config"/> using <see cref="ConfigBuilder"/>
    /// . If set to <c>null</c>, then no modification will be carried out on the build. As a result, a default config with
    /// default settings will be used <see cref="Config"/> when creating the new driver.
    /// </param>
    /// <returns>A new driver to the database instance specified by the <paramref name="uri"/>.</returns>
    public static IDriver Driver(Uri uri, IAuthToken authToken, Action<ConfigBuilder> action)
    {
        return Driver(uri, AuthTokenManagers.Static(authToken), action);
    }

    public static IDriver Driver(Uri uri, IAuthTokenManager authTokenManager, Action<ConfigBuilder> action)
    {
        uri = uri ?? throw new ArgumentNullException(nameof(uri));
        authTokenManager = authTokenManager ?? throw new ArgumentNullException(nameof(authTokenManager));

        var config = ConfigBuilders.BuildConfig(action);

        var connectionSettings = new ConnectionSettings(uri, authTokenManager, config);
        var bufferSettings = new BufferSettings(config);
        var connectionFactory = new PooledConnectionFactory(bufferSettings, config.Logger);

        return CreateDriver(uri, config, connectionFactory, connectionSettings);
    }

    internal static IDriver CreateDriver(
        Uri uri,
        Config config,
        IPooledConnectionFactory connectionFactory,
        ConnectionSettings connectionSettings)
    {
        var logger = config.Logger;

        var parsedUri = uri.ParseBoltUri(DefaultBoltPort);
        var routingContext = uri.ParseRoutingContext(DefaultBoltPort);
        var routingSettings = new RoutingSettings(parsedUri, routingContext, config);

        var metrics = config.MetricsEnabled ? new DefaultMetrics() : null;
        var connectionPoolSettings = new ConnectionPoolSettings(config, metrics);

        var retryLogic = new AsyncRetryLogic(config.MaxTransactionRetryTime, logger);

        EnsureNoRoutingContextOnBolt(uri, routingContext);

<<<<<<< HEAD
        var connectionProvider = parsedUri.IsRoutingUri()
            ? new LoadBalancer(
                connectionFactory,
                routingSettings,
                connectionPoolSettings,
                logger,
                config.NotificationsConfig)
            : new ConnectionPool(
                    parsedUri,
                    connectionFactory,
                    connectionPoolSettings,
                    logger,
                    null,
                    config.NotificationsConfig) as
                IConnectionProvider;
=======
        IConnectionProvider connectionProvider = parsedUri.IsRoutingUri()
            ? new LoadBalancer(connectionFactory, routingSettings, connectionPoolSettings, connectionSettings, logger)
            : new ConnectionPool(
                parsedUri,
                connectionFactory,
                connectionPoolSettings,
                logger,
                connectionSettings,
                null);
>>>>>>> c0613670

        return new Internal.Driver(
            parsedUri,
            connectionSettings.SocketSettings.EncryptionManager.UseTls,
            connectionProvider,
            retryLogic,
            logger,
            metrics,
            config);
    }

    private static void EnsureNoRoutingContextOnBolt(Uri uri, IDictionary<string, string> routingContext)
    {
        if (!uri.IsRoutingUri() && !string.IsNullOrEmpty(uri.Query))
        {
            throw new ArgumentException($"Routing context are not supported with scheme 'bolt'. Given URI: '{uri}'");
        }
    }
}<|MERGE_RESOLUTION|>--- conflicted
+++ resolved
@@ -227,7 +227,6 @@
 
         EnsureNoRoutingContextOnBolt(uri, routingContext);
 
-<<<<<<< HEAD
         var connectionProvider = parsedUri.IsRoutingUri()
             ? new LoadBalancer(
                 connectionFactory,
@@ -243,17 +242,6 @@
                     null,
                     config.NotificationsConfig) as
                 IConnectionProvider;
-=======
-        IConnectionProvider connectionProvider = parsedUri.IsRoutingUri()
-            ? new LoadBalancer(connectionFactory, routingSettings, connectionPoolSettings, connectionSettings, logger)
-            : new ConnectionPool(
-                parsedUri,
-                connectionFactory,
-                connectionPoolSettings,
-                logger,
-                connectionSettings,
-                null);
->>>>>>> c0613670
 
         return new Internal.Driver(
             parsedUri,
