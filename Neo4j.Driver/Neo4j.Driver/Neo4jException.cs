--- conflicted
+++ resolved
@@ -3,8 +3,8 @@
 // 
 // This file is part of Neo4j.
 // 
-// Licensed under the Apache License, Version 2.0 (the "License").
-// You may not use this file except in compliance with the License.
+// Licensed under the Apache License, Version 2.0 (the "License");
+// you may not use this file except in compliance with the License.
 // You may obtain a copy of the License at
 // 
 //     http://www.apache.org/licenses/LICENSE-2.0
@@ -17,467 +17,10 @@
 
 using System;
 using System.Runtime.Serialization;
-
-namespace Neo4j.Driver;
-
-/// <summary>The base class for all Neo4j exceptions.</summary>
-[DataContract]
-public class Neo4jException : Exception
+using System.Transactions;
+
+namespace Neo4j.Driver
 {
-    /// <summary>Create a new <see cref="Neo4jException"/></summary>
-    public Neo4jException()
-    {
-    }
-
-    /// <summary>Create a new <see cref="Neo4jException"/> with an error message</summary>
-    /// <param name="message">The error message.</param>
-    public Neo4jException(string message) : this(null, message)
-    {
-    }
-
-    /// <summary>Create a new <see cref="Neo4jException"/> with an error code and an error message</summary>
-    /// <param name="code">The error code.</param>
-    /// <param name="message">The error message</param>
-    public Neo4jException(string code, string message)
-        : base(message)
-    {
-        Code = code;
-    }
-
-    /// <summary>Create a new <see cref="Neo4jException"/> with an error message and an exception.</summary>
-    /// <param name="message">The error message.</param>
-    /// <param name="innerException">The inner exception</param>
-    public Neo4jException(string message, Exception innerException)
-        : this(null, message, innerException)
-    {
-    }
-
-    /// <summary>Create a new <see cref="Neo4jException"/> with an error code, an error message and an exception.</summary>
-    /// <param name="code">The error code.</param>
-    /// <param name="message">The error message.</param>
-    /// <param name="innerException">The inner exception.</param>
-    public Neo4jException(string code, string message, Exception innerException)
-        : base(message, innerException)
-    {
-        Code = code;
-    }
-
-    internal virtual bool CanBeRetried => false;
-
-    /// <summary>Gets or sets the code of a Neo4j exception.</summary>
-    public string Code { get; set; }
-}
-
-/// <summary>
-/// A <see cref="ClientException"/> indicates that the client has carried out an operation incorrectly. The error
-/// code provided can be used to determine further detail for the problem.
-/// </summary>
-[DataContract]
-public class ClientException : Neo4jException
-{
-    /// <summary>Create a new <see cref="ClientException"/>.</summary>
-    public ClientException()
-    {
-    }
-
-    /// <summary>Create a new <see cref="ClientException"/> with an error message.</summary>
-    /// <param name="message">The error message.</param>
-    public ClientException(string message) : base(message)
-    {
-    }
-
-    /// <summary>Create a new <see cref="ClientException"/> with an error code and an error message.</summary>
-    /// <param name="code">The error code.</param>
-    /// <param name="message">The error message.</param>
-    public ClientException(string code, string message) : base(code, message)
-    {
-    }
-
-    /// <summary>Create a new <see cref="ClientException"/> with an error message and an exception.</summary>
-    /// <param name="message">The error message.</param>
-    /// <param name="innerException">The inner exception.</param>
-    public ClientException(string message, Exception innerException)
-        : base(message, innerException)
-    {
-    }
-
-    /// <summary>Create a new <see cref="ClientException"/> with an error code, an error message and an exception.</summary>
-    /// <param name="code">The error code.</param>
-    /// <param name="message">The error message.</param>
-    /// <param name="innerException">The inner exception.</param>
-    public ClientException(string code, string message, Exception innerException)
-        : base(code, message, innerException)
-    {
-    }
-}
-
-/// <summary>
-/// A <see cref="TransientException"/> signals a failed operation that may be able to succeed if this operation is
-/// retried without any intervention by application-level functionality. The error code provided can be used to determine
-/// further details for the problem.
-/// </summary>
-[DataContract]
-public class TransientException : Neo4jException
-{
-    /// <summary>Create a new <see cref="TransientException"/>.</summary>
-    public TransientException()
-    {
-    }
-
-    /// <summary>Create a new <see cref="TransientException"/> with an error code and an error message.</summary>
-    /// <param name="code">The error code.</param>
-    /// <param name="message">The error message.</param>
-    public TransientException(string code, string message) : base(code, message)
-    {
-    }
-
-    /// <summary>Create a new <see cref="TransientException"/> with an error code, an error message and an exception.</summary>
-    /// <param name="code">The error code.</param>
-    /// <param name="message">The error message.</param>
-    /// <param name="innerException">The inner exception which caused this error.</param>
-    public TransientException(string code, string message, Exception innerException)
-        : base(code, message, innerException)
-    {
-    }
-
-    internal override bool CanBeRetried => true;
-}
-
-/// <summary>
-/// A <see cref="DatabaseException"/> indicates that there is a problem within the underlying database. The error
-/// code provided can be used to determine further detail for the problem.
-/// </summary>
-[DataContract]
-public class DatabaseException : Neo4jException
-{
-    /// <summary>Create a new <see cref="DatabaseException"/>.</summary>
-    public DatabaseException()
-    {
-    }
-
-    /// <summary>Create a new <see cref="DatabaseException"/> with an error error message.</summary>
-    /// <param name="message">The error message.</param>
-    public DatabaseException(string message) : base(string.Empty, message)
-    {
-    }
-
-    /// <summary>Create a new <see cref="DatabaseException"/> with an error code and an error message.</summary>
-    /// <param name="code">The error code.</param>
-    /// <param name="message">The error message.</param>
-    public DatabaseException(string code, string message) : base(code, message)
-    {
-    }
-
-    /// <summary>Create a new <see cref="DatabaseException"/> with an error code, an error message and an exception.</summary>
-    /// <param name="code">The error code.</param>
-    /// <param name="message">The error message.</param>
-    /// <param name="innerException">The inner exception which caused this error.</param>
-    public DatabaseException(string code, string message, Exception innerException)
-        : base(code, message, innerException)
-    {
-    }
-}
-
-/// <summary>A <see cref="ServiceUnavailableException"/> indicates that the driver cannot communicate with the cluster.</summary>
-[DataContract]
-public class ServiceUnavailableException : Neo4jException
-{
-    /// <summary>Create a new <see cref="ServiceUnavailableException"/> with an error message.</summary>
-    /// <param name="message">The error message.</param>
-    public ServiceUnavailableException(string message) : base(message)
-    {
-    }
-
-    /// <summary>Create a new <see cref="ServiceUnavailableException"/> with an error message and an exception.</summary>
-    /// <param name="message">The error message.</param>
-    /// <param name="innerException">The inner exception.</param>
-    public ServiceUnavailableException(string message, Exception innerException) : base(message, innerException)
-    {
-    }
-
-    internal override bool CanBeRetried => true;
-}
-
-/// <summary>
-/// A <see cref="SessionExpiredException"/> indicates that the session can no longer satisfy the criteria under
-/// which it was acquired, e.g. a server no longer accepts write requests. A new session needs to be acquired from the
-/// driver and all actions taken on the expired session must be replayed.
-/// </summary>
-[DataContract]
-public class SessionExpiredException : Neo4jException
-{
-    /// <summary>Create a new <see cref="SessionExpiredException"/> with an error message.</summary>
-    /// <param name="message">The error message.</param>
-    public SessionExpiredException(string message) : base(message)
-    {
-    }
-
-    /// <summary>Create a new <see cref="SessionExpiredException"/> with an error message and an exception.</summary>
-    /// <param name="message">The error message.</param>
-    /// <param name="innerException">The inner exception.</param>
-    public SessionExpiredException(string message, Exception innerException) : base(message, innerException)
-    {
-    }
-
-    internal override bool CanBeRetried => true;
-}
-
-/// <summary>
-/// A <see cref="ConnectionReadTimeoutException"/> indicates that the driver timed out trying to read from the
-/// network socket.
-/// </summary>
-[DataContract]
-public class ConnectionReadTimeoutException : Neo4jException
-{
-    /// <summary>Create a new <see cref="ConnectionReadTimeoutException"/> with an error message.</summary>
-    /// <param name="message">The error message.</param>
-    public ConnectionReadTimeoutException(string message) : base(message)
-    {
-    }
-
-    /// <summary>Create a new <see cref="ConnectionReadTimeoutException"/> with an error message and an exception.</summary>
-    /// <param name="message">The error message.</param>
-    /// <param name="innerException">The inner exception.</param>
-    public ConnectionReadTimeoutException(string message, Exception innerException) : base(message, innerException)
-    {
-    }
-
-    internal override bool CanBeRetried => true;
-}
-
-/// <summary>
-/// There was a bolt protocol violation of the contract between the driver and the server. When seen this error,
-/// contact driver developers.
-/// </summary>
-[DataContract]
-public class ProtocolException : Neo4jException
-{
-    private const string ErrorCodeInvalid = "Neo.ClientError.Request.Invalid";
-    private const string ErrorCodeInvalidFormat = "Neo.ClientError.Request.InvalidFormat";
-
-    /// <summary>Create a new <see cref="ProtocolException"/> with an error message.</summary>
-    /// <param name="message">The error message.</param>
-    public ProtocolException(string message) : base(message)
-    {
-    }
-
-    /// <summary>Create a new <see cref="ProtocolException"/> with an error code and an error message.</summary>
-    /// <param name="code">The error code.</param>
-    /// <param name="message">The error message.</param>
-    public ProtocolException(string code, string message) : base(code, message)
-    {
-    }
-
-    /// <summary>Create a new <see cref="SessionExpiredException"/> with an error message and an exception.</summary>
-    /// <param name="message">The error message.</param>
-    /// <param name="innerException">The inner exception.</param>
-    public ProtocolException(string message, Exception innerException) : base(message, innerException)
-    {
-    }
-
-    internal static bool IsProtocolError(string code)
-    {
-        return code.Equals(ErrorCodeInvalid) || code.Equals(ErrorCodeInvalidFormat);
-    }
-}
-
-/// <summary>
-/// Failed to connect the driver to the server due to security errors When this type of error happens, recreation
-/// of the driver might be required.
-/// </summary>
-[DataContract]
-public class SecurityException : Neo4jException
-{
-    /// <summary>Create a new <see cref="SecurityException"/> with an error message.</summary>
-    /// <param name="message">The error message.</param>
-    public SecurityException(string message) : base(message)
-    {
-    }
-
-    /// <summary>Create a new <see cref="SecurityException"/> with an error code and an error message.</summary>
-    /// <param name="code">The error code.</param>
-    /// <param name="message">The error message.</param>
-    public SecurityException(string code, string message) : base(code, message)
-    {
-    }
-
-    /// <summary>Create a new <see cref="SecurityException"/> with an error message and an exception.</summary>
-    /// <param name="message">The error message.</param>
-    /// <param name="innerException">The inner exception.</param>
-    public SecurityException(string message, Exception innerException) : base(message, innerException)
-    {
-    }
-}
-
-/// <summary>
-/// Failed to authentication the client to the server due to bad credentials To recover from this error, close the
-/// current driver and restart with the correct credentials
-/// </summary>
-[DataContract]
-public class AuthenticationException : SecurityException
-{
-    private const string ErrorCode = "Neo.ClientError.Security.Unauthorized";
-
-    /// <summary>Create a new <see cref="AuthenticationException"/> with an error message.</summary>
-    /// <param name="message">The error message.</param>
-    public AuthenticationException(string message) : base(ErrorCode, message)
-    {
-    }
-
-    internal static bool IsAuthenticationError(string code)
-    {
-        return code.Equals(ErrorCode);
-    }
-}
-
-/// <summary>The authorization information maintained on the server has expired. The client should reconnect.</summary>
-public class AuthorizationException : SecurityException
-{
-    private const string ErrorCode = "Neo.ClientError.Security.AuthorizationExpired";
-
-    /// <summary>Create a new <see cref="AuthorizationException"/> with an error message.</summary>
-    /// <param name="message">The error message.</param>
-    public AuthorizationException(string message) : base(ErrorCode, message)
-    {
-    }
-
-    internal override bool CanBeRetried => true;
-
-    internal static bool IsAuthorizationError(string code)
-    {
-        return code.Equals(ErrorCode);
-    }
-}
-
-/// <summary>
-/// The provided token has expired. The current driver instance is considered invalid. It should not be used
-/// anymore. The client must create a new driver instance with a valid token.
-/// </summary>
-public class TokenExpiredException : SecurityException
-{
-    private const string ErrorCode = "Neo.ClientError.Security.TokenExpiredException";
-
-    /// <summary>Create a new <see cref="TokenExpiredException"/> with an error message.</summary>
-    /// <param name="message">The error message.</param>
-    public TokenExpiredException(string message) : base(ErrorCode, message)
-    {
-    }
-
-    internal static bool IsTokenExpiredError(string code)
-    {
-        return string.Equals(code, ErrorCode);
-    }
-}
-
-/// <summary>The provided bookmark is invalid. To recover from this a new session needs to be created.</summary>
-public class InvalidBookmarkException : ClientException
-{
-    private const string ErrorCode = "Neo.ClientError.Transaction.InvalidBookmark";
-
-    /// <summary>Create a new <see cref="InvalidBookmarkException"/> with an error message.</summary>
-    /// <param name="message">The error message.</param>
-    public InvalidBookmarkException(string message) : base(ErrorCode, message)
-    {
-    }
-
-    internal static bool IsInvalidBookmarkException(string code)
-    {
-        return string.Equals(code, ErrorCode);
-    }
-}
-
-/// <summary>
-/// A value retrieved from the database needs to be truncated for this conversion to work, and will cause working
-/// with a modified data.
-/// </summary>
-[DataContract]
-public class ValueTruncationException : ClientException
-{
-<<<<<<< HEAD
-    /// <summary>Create a new <see cref="ValueTruncationException"/> with an error message.</summary>
-    /// <param name="message">The error message.</param>
-    public ValueTruncationException(string message) : base(message)
-    {
-    }
-}
-
-/// <summary>
-/// A value retrieved from the database cannot be represented with the type to be converted, and will cause
-/// working with a modified data.
-/// </summary>
-[DataContract]
-public class ValueOverflowException : ClientException
-{
-    /// <summary>Create a new <see cref="ValueTruncationException"/> with an error message.</summary>
-    /// <param name="message">The error message.</param>
-    public ValueOverflowException(string message) : base(message)
-    {
-    }
-}
-
-/// <summary>
-/// There was an error that points us to a fatal problem for routing table discovery, like the requested database
-/// could not be found. This kind of errors are identified as non-transient and are not retried.
-/// </summary>
-[DataContract]
-public class FatalDiscoveryException : ClientException
-{
-    private const string ErrorCode = "Neo.ClientError.Database.DatabaseNotFound";
-
-    /// <summary>Create a new <see cref="FatalDiscoveryException"/> with an error code and an error message.</summary>
-    /// <param name="message">The error message.</param>
-    public FatalDiscoveryException(string message)
-        : base(ErrorCode, message)
-    {
-    }
-
-    internal static bool IsFatalDiscoveryError(string code)
-    {
-        return code.Equals(ErrorCode);
-    }
-}
-
-/// <summary>
-/// The result has already been consumed either by explicit consume call, or by termination of session or
-/// transaction where the result was obtained. Once a result is consumed, the records in the result is not accessible
-/// anymore.
-/// </summary>
-[DataContract]
-public class ResultConsumedException : ClientException
-{
-    /// <summary>Create a new <see cref="ResultConsumedException"/> with an error message</summary>
-    /// <param name="message">The error message</param>
-    public ResultConsumedException(string message) : base(message)
-    {
-    }
-}
-
-/// <summary>
-/// An attempt to BeginTransaction has been made before the sessions existing transaction has been consumed or
-/// rolled back. e.g. An attempt to nest transactions has occurred. A session can only have a single transaction at a time.
-/// </summary>
-[DataContract]
-public class TransactionNestingException : ClientException
-{
-    /// <summary>Create a new <see cref="TransactionNestingException"/> with an error message</summary>
-    /// <param name="message">The error message</param>
-    public TransactionNestingException(string message) : base(message)
-    {
-    }
-}
-
-/// <summary>
-/// The exception that is thrown when calling <see cref="IAsyncTransaction.CommitAsync"/> or
-/// <see cref="IAsyncTransaction.RollbackAsync"/> on an <see cref="IAsyncTransaction"/> that has already been closed.
-/// </summary>
-[DataContract]
-public class TransactionClosedException : ClientException
-{
-    /// <summary>Create a new <see cref="TransactionClosedException"/> with an error message.</summary>
-    /// <param name="message">The error message</param>
-    public TransactionClosedException(string message) : base(message)
-    {
-=======
     /// <summary>
     /// The base class for all Neo4j exceptions.
     /// </summary>
@@ -1136,6 +679,5 @@
         public TransactionClosedException(string message) : base(message)
         {
         }
->>>>>>> 4ed2bffd
     }
 }