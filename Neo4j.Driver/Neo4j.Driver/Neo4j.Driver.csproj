--- conflicted
+++ resolved
@@ -1,126 +1,123 @@
-﻿<?xml version="1.0" encoding="utf-8"?>
-<Project ToolsVersion="14.0" DefaultTargets="Build" xmlns="http://schemas.microsoft.com/developer/msbuild/2003">
-  <Import Project="$(MSBuildExtensionsPath)\$(MSBuildToolsVersion)\Microsoft.Common.props" Condition="Exists('$(MSBuildExtensionsPath)\$(MSBuildToolsVersion)\Microsoft.Common.props')" />
-  <PropertyGroup>
-    <MinimumVisualStudioVersion>14.0</MinimumVisualStudioVersion>
-    <Configuration Condition=" '$(Configuration)' == '' ">Debug</Configuration>
-    <Platform Condition=" '$(Platform)' == '' ">AnyCPU</Platform>
-    <ProjectGuid>{F5E54582-C024-4B99-AFEB-CA9638617BA0}</ProjectGuid>
-    <OutputType>Library</OutputType>
-    <AppDesignerFolder>Properties</AppDesignerFolder>
-    <RootNamespace>Neo4j.Driver</RootNamespace>
-    <AssemblyName>Neo4j.Driver</AssemblyName>
-    <DefaultLanguage>en-US</DefaultLanguage>
-    <FileAlignment>512</FileAlignment>
-    <ProjectTypeGuids>{786C830F-07A1-408B-BD7F-6EE04809D6DB};{FAE04EC0-301F-11D3-BF4B-00C04F79EFBC}</ProjectTypeGuids>
-    <TargetFrameworkProfile>
-    </TargetFrameworkProfile>
-    <TargetFrameworkVersion>v5.0</TargetFrameworkVersion>
-    <NuGetPackageImportStamp>
-    </NuGetPackageImportStamp>
-  </PropertyGroup>
-  <PropertyGroup Condition=" '$(Configuration)|$(Platform)' == 'Debug|AnyCPU' ">
-    <DebugSymbols>true</DebugSymbols>
-    <DebugType>full</DebugType>
-    <Optimize>false</Optimize>
-    <OutputPath>bin\Debug\</OutputPath>
-    <DefineConstants>DEBUG;TRACE</DefineConstants>
-    <ErrorReport>prompt</ErrorReport>
-    <WarningLevel>4</WarningLevel>
-    <RunCodeAnalysis>true</RunCodeAnalysis>
-    <DocumentationFile>bin\Debug\Neo4j.Driver.xml</DocumentationFile>
-    <NoWarn>1591</NoWarn>
-  </PropertyGroup>
-  <PropertyGroup Condition=" '$(Configuration)|$(Platform)' == 'Release|AnyCPU' ">
-    <DebugType>pdbonly</DebugType>
-    <Optimize>true</Optimize>
-    <OutputPath>bin\Release\</OutputPath>
-    <DefineConstants>TRACE</DefineConstants>
-    <ErrorReport>prompt</ErrorReport>
-    <WarningLevel>4</WarningLevel>
-    <DocumentationFile>bin\Release\Neo4j.Driver.xml</DocumentationFile>
-  </PropertyGroup>
-  <ItemGroup>
-<<<<<<< HEAD
-    <Compile Include="Internal\Connector\PooledConnection.cs" />
-=======
-    <Compile Include="Internal\Connector\ITcpSocketClient.cs" />
-    <Compile Include="Internal\Connector\TcpSocketClient.cs" />
->>>>>>> ac3b479e
-    <Compile Include="Internal\Messaging\AckFailureMessage.cs" />
-    <Compile Include="V1\IAuthToken.cs" />
-    <Compile Include="V1\IDriver.cs" />
-    <Compile Include="Internal\AuthToken.cs" />
-    <Compile Include="Internal\DebugLogger.cs" />
-    <Compile Include="Internal\Result\RecordSet.cs" />
-    <Compile Include="V1\Neo4jException.cs" />
-    <Compile Include="Internal\Extensions\Throw.cs" />
-    <Compile Include="Internal\Extensions\ByteExtensions.cs" />
-    <Compile Include="Internal\Extensions\Extensions.cs" />
-    <Compile Include="V1\INotification.cs" />
-    <Compile Include="Internal\Extensions\CollectionExtensions.cs" />
-    <Compile Include="Internal\Messaging\IgnoredMessage.cs" />
-    <Compile Include="Internal\Connector\IInputStream.cs" />
-    <Compile Include="Internal\Connector\IOutputStream.cs" />
-    <Compile Include="Internal\Connector\ISocketClient.cs" />
-    <Compile Include="V1\IEntity.cs" />
-    <Compile Include="Internal\LoggerBase.cs" />
-    <Compile Include="Internal\Messaging\RecordMessage.cs" />
-    <Compile Include="Internal\Messaging\SuccessMessage.cs" />
-    <Compile Include="Internal\Messaging\FailureMessage.cs" />
-    <Compile Include="Internal\Entity.cs" />
-    <Compile Include="Internal\Result\IRecordSet.cs" />
-    <Compile Include="Internal\Result\IResultBuilder.cs" />
-    <Compile Include="Internal\ConnectionPool.cs" />
-    <Compile Include="Internal\StatementRunner.cs" />
-    <Compile Include="Internal\Transaction.cs" />
-    <Compile Include="Internal\Messaging\DiscardAllMessage.cs" />
-    <Compile Include="Internal\Messaging\ResetMessage.cs" />
-    <Compile Include="Internal\Packstream\PackStream.cs" />
-    <Compile Include="Internal\Packstream\PackStreamMessageFormatV1.cs" />
-    <Compile Include="Internal\Connector\ChunkedInputStream.cs" />
-    <Compile Include="Internal\Connector\ChunkedOutputStream.cs" />
-    <Compile Include="Internal\Connector\SocketClient.cs" />
-    <Compile Include="Internal\Connector\SocketExtensions.cs" />
-    <Compile Include="Internal\Connector\MessageResponseHandler.cs" />
-    <Compile Include="Internal\Messaging\IMessage.cs" />
-    <Compile Include="Internal\Messaging\IMessageHandler.cs" />
-    <Compile Include="Internal\Messaging\InitMessage.cs" />
-    <Compile Include="Internal\Messaging\PullAllMessage.cs" />
-    <Compile Include="Internal\Packstream\BigEndianTargetBitConverter.cs" />
-    <Compile Include="Internal\Packstream\BitConverterBase.cs" />
-    <Compile Include="V1\Config.cs" />
-    <Compile Include="Internal\Connector\IConnection.cs" />
-    <Compile Include="Internal\Driver.cs" />
-    <Compile Include="V1\GraphDatabase.cs" />
-    <Compile Include="Internal\Session.cs" />
-    <Compile Include="Internal\Messaging\RunMessage.cs" />
-    <Compile Include="Internal\Result\ResultBuilder.cs" />
-    <Compile Include="Internal\Connector\SocketConnection.cs" />
-    <Compile Include="Internal\Result\SummaryBuilder.cs" />
-    <Compile Include="V1\IPlan.cs" />
-    <Compile Include="V1\IProfiledPlan.cs" />
-    <Compile Include="V1\IRecord.cs" />
-    <Compile Include="V1\IStatementResult.cs" />
-    <Compile Include="V1\IResultSummary.cs" />
-    <Compile Include="V1\ILogger.cs" />
-    <Compile Include="Properties\AssemblyInfo.cs" />
-    <Compile Include="Internal\Result\Record.cs" />
-    <Compile Include="Internal\Result\StatementResult.cs" />
-    <Compile Include="V1\ISession.cs" />
-    <Compile Include="V1\Statement.cs" />
-    <Compile Include="V1\ICounters.cs" />
-    <Compile Include="V1\ValueExtensions.cs" />
-  </ItemGroup>
-  <ItemGroup>
-    <None Include="project.json" />
-  </ItemGroup>
-  <Import Project="$(MSBuildExtensionsPath32)\Microsoft\Portable\$(TargetFrameworkVersion)\Microsoft.Portable.CSharp.targets" />
-  <!-- To modify your build process, add your task inside one of the targets below and uncomment it. 
-       Other similar extension points exist, see Microsoft.Common.targets.
-  <Target Name="BeforeBuild">
-  </Target>
-  <Target Name="AfterBuild">
-  </Target>
-  -->
+﻿<?xml version="1.0" encoding="utf-8"?>
+<Project ToolsVersion="14.0" DefaultTargets="Build" xmlns="http://schemas.microsoft.com/developer/msbuild/2003">
+  <Import Project="$(MSBuildExtensionsPath)\$(MSBuildToolsVersion)\Microsoft.Common.props" Condition="Exists('$(MSBuildExtensionsPath)\$(MSBuildToolsVersion)\Microsoft.Common.props')" />
+  <PropertyGroup>
+    <MinimumVisualStudioVersion>14.0</MinimumVisualStudioVersion>
+    <Configuration Condition=" '$(Configuration)' == '' ">Debug</Configuration>
+    <Platform Condition=" '$(Platform)' == '' ">AnyCPU</Platform>
+    <ProjectGuid>{F5E54582-C024-4B99-AFEB-CA9638617BA0}</ProjectGuid>
+    <OutputType>Library</OutputType>
+    <AppDesignerFolder>Properties</AppDesignerFolder>
+    <RootNamespace>Neo4j.Driver</RootNamespace>
+    <AssemblyName>Neo4j.Driver</AssemblyName>
+    <DefaultLanguage>en-US</DefaultLanguage>
+    <FileAlignment>512</FileAlignment>
+    <ProjectTypeGuids>{786C830F-07A1-408B-BD7F-6EE04809D6DB};{FAE04EC0-301F-11D3-BF4B-00C04F79EFBC}</ProjectTypeGuids>
+    <TargetFrameworkProfile>
+    </TargetFrameworkProfile>
+    <TargetFrameworkVersion>v5.0</TargetFrameworkVersion>
+    <NuGetPackageImportStamp>
+    </NuGetPackageImportStamp>
+  </PropertyGroup>
+  <PropertyGroup Condition=" '$(Configuration)|$(Platform)' == 'Debug|AnyCPU' ">
+    <DebugSymbols>true</DebugSymbols>
+    <DebugType>full</DebugType>
+    <Optimize>false</Optimize>
+    <OutputPath>bin\Debug\</OutputPath>
+    <DefineConstants>DEBUG;TRACE</DefineConstants>
+    <ErrorReport>prompt</ErrorReport>
+    <WarningLevel>4</WarningLevel>
+    <RunCodeAnalysis>true</RunCodeAnalysis>
+    <DocumentationFile>bin\Debug\Neo4j.Driver.xml</DocumentationFile>
+    <NoWarn>1591</NoWarn>
+  </PropertyGroup>
+  <PropertyGroup Condition=" '$(Configuration)|$(Platform)' == 'Release|AnyCPU' ">
+    <DebugType>pdbonly</DebugType>
+    <Optimize>true</Optimize>
+    <OutputPath>bin\Release\</OutputPath>
+    <DefineConstants>TRACE</DefineConstants>
+    <ErrorReport>prompt</ErrorReport>
+    <WarningLevel>4</WarningLevel>
+    <DocumentationFile>bin\Release\Neo4j.Driver.xml</DocumentationFile>
+  </PropertyGroup>
+  <ItemGroup>
+    <Compile Include="Internal\Connector\PooledConnection.cs" />
+    <Compile Include="Internal\Connector\ITcpSocketClient.cs" />
+    <Compile Include="Internal\Connector\TcpSocketClient.cs" />
+    <Compile Include="Internal\Messaging\AckFailureMessage.cs" />
+    <Compile Include="V1\IAuthToken.cs" />
+    <Compile Include="V1\IDriver.cs" />
+    <Compile Include="Internal\AuthToken.cs" />
+    <Compile Include="Internal\DebugLogger.cs" />
+    <Compile Include="Internal\Result\RecordSet.cs" />
+    <Compile Include="V1\Neo4jException.cs" />
+    <Compile Include="Internal\Extensions\Throw.cs" />
+    <Compile Include="Internal\Extensions\ByteExtensions.cs" />
+    <Compile Include="Internal\Extensions\Extensions.cs" />
+    <Compile Include="V1\INotification.cs" />
+    <Compile Include="Internal\Extensions\CollectionExtensions.cs" />
+    <Compile Include="Internal\Messaging\IgnoredMessage.cs" />
+    <Compile Include="Internal\Connector\IInputStream.cs" />
+    <Compile Include="Internal\Connector\IOutputStream.cs" />
+    <Compile Include="Internal\Connector\ISocketClient.cs" />
+    <Compile Include="V1\IEntity.cs" />
+    <Compile Include="Internal\LoggerBase.cs" />
+    <Compile Include="Internal\Messaging\RecordMessage.cs" />
+    <Compile Include="Internal\Messaging\SuccessMessage.cs" />
+    <Compile Include="Internal\Messaging\FailureMessage.cs" />
+    <Compile Include="Internal\Entity.cs" />
+    <Compile Include="Internal\Result\IRecordSet.cs" />
+    <Compile Include="Internal\Result\IResultBuilder.cs" />
+    <Compile Include="Internal\ConnectionPool.cs" />
+    <Compile Include="Internal\StatementRunner.cs" />
+    <Compile Include="Internal\Transaction.cs" />
+    <Compile Include="Internal\Messaging\DiscardAllMessage.cs" />
+    <Compile Include="Internal\Messaging\ResetMessage.cs" />
+    <Compile Include="Internal\Packstream\PackStream.cs" />
+    <Compile Include="Internal\Packstream\PackStreamMessageFormatV1.cs" />
+    <Compile Include="Internal\Connector\ChunkedInputStream.cs" />
+    <Compile Include="Internal\Connector\ChunkedOutputStream.cs" />
+    <Compile Include="Internal\Connector\SocketClient.cs" />
+    <Compile Include="Internal\Connector\SocketExtensions.cs" />
+    <Compile Include="Internal\Connector\MessageResponseHandler.cs" />
+    <Compile Include="Internal\Messaging\IMessage.cs" />
+    <Compile Include="Internal\Messaging\IMessageHandler.cs" />
+    <Compile Include="Internal\Messaging\InitMessage.cs" />
+    <Compile Include="Internal\Messaging\PullAllMessage.cs" />
+    <Compile Include="Internal\Packstream\BigEndianTargetBitConverter.cs" />
+    <Compile Include="Internal\Packstream\BitConverterBase.cs" />
+    <Compile Include="V1\Config.cs" />
+    <Compile Include="Internal\Connector\IConnection.cs" />
+    <Compile Include="Internal\Driver.cs" />
+    <Compile Include="V1\GraphDatabase.cs" />
+    <Compile Include="Internal\Session.cs" />
+    <Compile Include="Internal\Messaging\RunMessage.cs" />
+    <Compile Include="Internal\Result\ResultBuilder.cs" />
+    <Compile Include="Internal\Connector\SocketConnection.cs" />
+    <Compile Include="Internal\Result\SummaryBuilder.cs" />
+    <Compile Include="V1\IPlan.cs" />
+    <Compile Include="V1\IProfiledPlan.cs" />
+    <Compile Include="V1\IRecord.cs" />
+    <Compile Include="V1\IStatementResult.cs" />
+    <Compile Include="V1\IResultSummary.cs" />
+    <Compile Include="V1\ILogger.cs" />
+    <Compile Include="Properties\AssemblyInfo.cs" />
+    <Compile Include="Internal\Result\Record.cs" />
+    <Compile Include="Internal\Result\StatementResult.cs" />
+    <Compile Include="V1\ISession.cs" />
+    <Compile Include="V1\Statement.cs" />
+    <Compile Include="V1\ICounters.cs" />
+    <Compile Include="V1\ValueExtensions.cs" />
+  </ItemGroup>
+  <ItemGroup>
+    <None Include="project.json" />
+  </ItemGroup>
+  <Import Project="$(MSBuildExtensionsPath32)\Microsoft\Portable\$(TargetFrameworkVersion)\Microsoft.Portable.CSharp.targets" />
+  <!-- To modify your build process, add your task inside one of the targets below and uncomment it. 
+       Other similar extension points exist, see Microsoft.Common.targets.
+  <Target Name="BeforeBuild">
+  </Target>
+  <Target Name="AfterBuild">
+  </Target>
+  -->
 </Project>