--- conflicted
+++ resolved
@@ -23,11 +23,7 @@
     <Configurations>Debug;Release;ReleaseSigned;DebugDelaySigned</Configurations>
     <LangVersion>latest</LangVersion>
     <DocumentationFile>bin\$(Configuration)\$(TargetFramework)\Neo4j.Driver.xml</DocumentationFile>
-<<<<<<< HEAD
-    <AllowUnsafeBlocks>False</AllowUnsafeBlocks>
-=======
     <Version>5.1.0</Version>
->>>>>>> 034ef112
   </PropertyGroup>
   <PropertyGroup Condition="'$(Configuration)|$(TargetFramework)|$(Platform)'=='Debug|net6.0|AnyCPU'">
     <WarningLevel>2</WarningLevel>
@@ -50,17 +46,6 @@
     <PackageReference Include="System.Threading.Thread" Version="4.3.0" />
   </ItemGroup>
   <ItemGroup>
-    <Compile Remove="Internal\Messaging\V4_1\**" />
-    <Compile Remove="Internal\Messaging\V4_2\**" />
-    <Compile Remove="Internal\Messaging\V5_0\**" />
-    <EmbeddedResource Remove="Internal\Messaging\V4_1\**" />
-    <EmbeddedResource Remove="Internal\Messaging\V4_2\**" />
-    <EmbeddedResource Remove="Internal\Messaging\V5_0\**" />
-    <None Remove="Internal\Messaging\V4_1\**" />
-    <None Remove="Internal\Messaging\V4_2\**" />
-    <None Remove="Internal\Messaging\V5_0\**" />
-  </ItemGroup>
-  <ItemGroup>
     <None Remove="Internal\Temporal\windowsZones.xml" />
   </ItemGroup>
   <ItemGroup>
