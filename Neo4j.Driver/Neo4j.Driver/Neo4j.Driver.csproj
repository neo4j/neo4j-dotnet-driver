--- conflicted
+++ resolved
@@ -1,6 +1,5 @@
-<<<<<<< HEAD
 ﻿<Project Sdk="Microsoft.NET.Sdk">
-    <Import Project="..\common.props" />
+    <Import Project="..\common.props"/>
     <PropertyGroup>
         <TargetFrameworks>net6.0;netstandard2.0</TargetFrameworks>
         <AssemblyName>Neo4j.Driver</AssemblyName>
@@ -22,9 +21,10 @@
         <GenerateAssemblyVersionAttribute>true</GenerateAssemblyVersionAttribute>
         <GenerateAssemblyFileVersionAttribute>true</GenerateAssemblyFileVersionAttribute>
         <Configurations>Debug;Release;ReleaseSigned;DebugDelaySigned</Configurations>
-        <LangVersion>10</LangVersion>
+        <LangVersion>latest</LangVersion>
         <DocumentationFile>bin\$(Configuration)\$(TargetFramework)\Neo4j.Driver.xml</DocumentationFile>
-        <Version>5.1.0</Version>
+        <Version>5.5.0</Version>
+        <LangVersion>10.0</LangVersion>
     </PropertyGroup>
     <PropertyGroup Condition="'$(Configuration)|$(TargetFramework)|$(Platform)'=='Debug|net6.0|AnyCPU'">
         <WarningLevel>2</WarningLevel>
@@ -39,81 +39,21 @@
         <WarningLevel>2</WarningLevel>
     </PropertyGroup>
     <ItemGroup Condition="'$(TargetFramework)' == 'net5.0'">
-        <PackageReference Include="System.Runtime.InteropServices.RuntimeInformation" Version="4.3.0" />
-        <PackageReference Include="System.Runtime.Serialization.Primitives" Version="4.3.0" />
-        <PackageReference Include="System.Net.NameResolution" Version="4.3.0" />
-        <PackageReference Include="System.Net.Security" Version="4.3.2" />
-        <PackageReference Include="System.Net.Sockets" Version="4.3.0" />
-        <PackageReference Include="System.Threading.Thread" Version="4.3.0" />
+        <PackageReference Include="System.Runtime.InteropServices.RuntimeInformation" Version="4.3.0"/>
+        <PackageReference Include="System.Runtime.Serialization.Primitives" Version="4.3.0"/>
+        <PackageReference Include="System.Net.NameResolution" Version="4.3.0"/>
+        <PackageReference Include="System.Net.Security" Version="4.3.2"/>
+        <PackageReference Include="System.Net.Sockets" Version="4.3.0"/>
+        <PackageReference Include="System.Threading.Thread" Version="4.3.0"/>
     </ItemGroup>
     <ItemGroup>
-        <None Remove="Internal\Temporal\windowsZones.xml" />
+        <None Remove="Internal\Temporal\windowsZones.xml"/>
     </ItemGroup>
     <ItemGroup>
-        <EmbeddedResource Include="Internal\Temporal\windowsZones.xml" />
+        <EmbeddedResource Include="Internal\Temporal\windowsZones.xml"/>
     </ItemGroup>
     <ItemGroup>
-        <PackageReference Include="Microsoft.Bcl.AsyncInterfaces" Version="5.0.0" />
-        <PackageReference Include="System.ValueTuple" Version="4.5.0" />
+        <PackageReference Include="Microsoft.Bcl.AsyncInterfaces" Version="5.0.0"/>
+        <PackageReference Include="System.ValueTuple" Version="4.5.0"/>
     </ItemGroup>
-</Project>
-=======
-﻿<Project Sdk="Microsoft.NET.Sdk">
-  <Import Project="..\common.props" />
-  <PropertyGroup>
-    <TargetFrameworks>net6.0;netstandard2.0</TargetFrameworks>
-	  <AssemblyName>Neo4j.Driver</AssemblyName>
-    <PackageId>Neo4j.Driver$(PackageIdSuffix)</PackageId>
-    <Authors>Neo4j</Authors>
-    <PackageLicenseExpression>Apache-2.0</PackageLicenseExpression>
-    <PackageProjectUrl>https://github.com/neo4j/neo4j-dotnet-driver</PackageProjectUrl>
-    <PackageRequireLicenseAcceptance>false</PackageRequireLicenseAcceptance>
-    <Description>The official .NET driver for the Neo4j Graph Database over the Bolt protocol.</Description>
-    <PackageIconUrl>https://avatars3.githubusercontent.com/u/201120?v=3&amp;s=64</PackageIconUrl>
-    <PackageTags>Cypher NoSql Graph Bolt Neo4j</PackageTags>
-    <GenerateAssemblyTitleAttribute>false</GenerateAssemblyTitleAttribute>
-    <GenerateAssemblyDescriptionAttribute>false</GenerateAssemblyDescriptionAttribute>
-    <GenerateAssemblyConfigurationAttribute>false</GenerateAssemblyConfigurationAttribute>
-    <GenerateAssemblyCompanyAttribute>false</GenerateAssemblyCompanyAttribute>
-    <GenerateAssemblyProductAttribute>false</GenerateAssemblyProductAttribute>
-    <GenerateAssemblyCopyrightAttribute>false</GenerateAssemblyCopyrightAttribute>
-    <GenerateNeutralResourcesLanguageAttribute>false</GenerateNeutralResourcesLanguageAttribute>
-    <GenerateAssemblyVersionAttribute>true</GenerateAssemblyVersionAttribute>
-    <GenerateAssemblyFileVersionAttribute>true</GenerateAssemblyFileVersionAttribute>
-    <Configurations>Debug;Release;ReleaseSigned;DebugDelaySigned</Configurations>
-    <LangVersion>latest</LangVersion>
-    <DocumentationFile>bin\$(Configuration)\$(TargetFramework)\Neo4j.Driver.xml</DocumentationFile>
-    <Version>5.5.0</Version>
-  </PropertyGroup>
-  <PropertyGroup Condition="'$(Configuration)|$(TargetFramework)|$(Platform)'=='Debug|net6.0|AnyCPU'">
-    <WarningLevel>2</WarningLevel>
-  </PropertyGroup>
-  <PropertyGroup Condition="'$(Configuration)|$(TargetFramework)|$(Platform)'=='Release|net6.0|AnyCPU'">
-    <WarningLevel>2</WarningLevel>
-  </PropertyGroup>
-  <PropertyGroup Condition="'$(Configuration)|$(TargetFramework)|$(Platform)'=='ReleaseSigned|net6.0|AnyCPU'">
-    <WarningLevel>2</WarningLevel>
-  </PropertyGroup>
-  <PropertyGroup Condition="'$(Configuration)|$(TargetFramework)|$(Platform)'=='DebugDelaySigned|net6.0|AnyCPU'">
-    <WarningLevel>2</WarningLevel>
-  </PropertyGroup>
-  <ItemGroup Condition="'$(TargetFramework)' == 'net5.0'">
-    <PackageReference Include="System.Runtime.InteropServices.RuntimeInformation" Version="4.3.0" />
-    <PackageReference Include="System.Runtime.Serialization.Primitives" Version="4.3.0" />
-    <PackageReference Include="System.Net.NameResolution" Version="4.3.0" />
-    <PackageReference Include="System.Net.Security" Version="4.3.2" />
-    <PackageReference Include="System.Net.Sockets" Version="4.3.0" />
-    <PackageReference Include="System.Threading.Thread" Version="4.3.0" />
-  </ItemGroup>
-  <ItemGroup>
-    <None Remove="Internal\Temporal\windowsZones.xml" />
-  </ItemGroup>
-  <ItemGroup>
-    <EmbeddedResource Include="Internal\Temporal\windowsZones.xml" />
-  </ItemGroup>
-  <ItemGroup>
-    <PackageReference Include="Microsoft.Bcl.AsyncInterfaces" Version="5.0.0" />
-    <PackageReference Include="System.ValueTuple" Version="4.5.0" />
-  </ItemGroup>
-</Project>
->>>>>>> 9e448680
+</Project>