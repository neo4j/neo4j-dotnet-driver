﻿<Project Sdk="Microsoft.NET.Sdk">
    <Import Project="..\common.props" />
    <PropertyGroup>
        <TargetFrameworks>net6.0;netstandard2.0</TargetFrameworks>
        <AssemblyName>Neo4j.Driver</AssemblyName>
        <PackageId>Neo4j.Driver$(PackageIdSuffix)</PackageId>
        <Authors>Neo4j</Authors>
        <PackageLicenseExpression>Apache-2.0</PackageLicenseExpression>
        <PackageProjectUrl>https://github.com/neo4j/neo4j-dotnet-driver</PackageProjectUrl>
        <PackageRequireLicenseAcceptance>false</PackageRequireLicenseAcceptance>
        <Description>The official .NET driver for the Neo4j Graph Database over the Bolt protocol.</Description>
        <PackageIconUrl>https://avatars3.githubusercontent.com/u/201120?v=3&amp;s=64</PackageIconUrl>
        <PackageTags>Cypher NoSql Graph Bolt Neo4j</PackageTags>
        <GenerateAssemblyTitleAttribute>false</GenerateAssemblyTitleAttribute>
        <GenerateAssemblyDescriptionAttribute>false</GenerateAssemblyDescriptionAttribute>
        <GenerateAssemblyConfigurationAttribute>false</GenerateAssemblyConfigurationAttribute>
        <GenerateAssemblyCompanyAttribute>false</GenerateAssemblyCompanyAttribute>
        <GenerateAssemblyProductAttribute>false</GenerateAssemblyProductAttribute>
        <GenerateAssemblyCopyrightAttribute>false</GenerateAssemblyCopyrightAttribute>
        <GenerateNeutralResourcesLanguageAttribute>false</GenerateNeutralResourcesLanguageAttribute>
        <GenerateAssemblyVersionAttribute>true</GenerateAssemblyVersionAttribute>
        <GenerateAssemblyFileVersionAttribute>true</GenerateAssemblyFileVersionAttribute>
        <Configurations>Debug;Release;ReleaseSigned;DebugDelaySigned</Configurations>
        <LangVersion>latest</LangVersion>
        <DocumentationFile>bin\$(Configuration)\$(TargetFramework)\Neo4j.Driver.xml</DocumentationFile>
<<<<<<< HEAD
        <Version>5.7.0</Version>
=======
        <Version>5.8.0</Version>
>>>>>>> 1b630d68
        <LangVersion>10.0</LangVersion>
    </PropertyGroup>
    <PropertyGroup Condition="'$(Configuration)|$(TargetFramework)|$(Platform)'=='Debug|net6.0|AnyCPU'">
        <WarningLevel>2</WarningLevel>
    </PropertyGroup>
    <PropertyGroup Condition="'$(Configuration)|$(TargetFramework)|$(Platform)'=='Release|net6.0|AnyCPU'">
        <WarningLevel>2</WarningLevel>
    </PropertyGroup>
    <PropertyGroup Condition="'$(Configuration)|$(TargetFramework)|$(Platform)'=='ReleaseSigned|net6.0|AnyCPU'">
        <WarningLevel>2</WarningLevel>
    </PropertyGroup>
    <PropertyGroup Condition="'$(Configuration)|$(TargetFramework)|$(Platform)'=='DebugDelaySigned|net6.0|AnyCPU'">
        <WarningLevel>2</WarningLevel>
    </PropertyGroup>
    <ItemGroup Condition="'$(TargetFramework)' == 'net5.0'">
        <PackageReference Include="System.Runtime.InteropServices.RuntimeInformation" Version="4.3.0" />
        <PackageReference Include="System.Runtime.Serialization.Primitives" Version="4.3.0" />
        <PackageReference Include="System.Net.NameResolution" Version="4.3.0" />
        <PackageReference Include="System.Net.Security" Version="4.3.2" />
        <PackageReference Include="System.Net.Sockets" Version="4.3.0" />
        <PackageReference Include="System.Threading.Thread" Version="4.3.0" />
    </ItemGroup>
    <ItemGroup>
        <None Remove="Internal\Temporal\windowsZones.xml" />
    </ItemGroup>
    <ItemGroup>
        <EmbeddedResource Include="Internal\Temporal\windowsZones.xml" />
    </ItemGroup>
    <ItemGroup>
        <PackageReference Include="Microsoft.Bcl.AsyncInterfaces" Version="5.0.0" />
        <PackageReference Include="System.ValueTuple" Version="4.5.0" />
    </ItemGroup>
</Project><|MERGE_RESOLUTION|>--- conflicted
+++ resolved
@@ -23,11 +23,7 @@
         <Configurations>Debug;Release;ReleaseSigned;DebugDelaySigned</Configurations>
         <LangVersion>latest</LangVersion>
         <DocumentationFile>bin\$(Configuration)\$(TargetFramework)\Neo4j.Driver.xml</DocumentationFile>
-<<<<<<< HEAD
-        <Version>5.7.0</Version>
-=======
         <Version>5.8.0</Version>
->>>>>>> 1b630d68
         <LangVersion>10.0</LangVersion>
     </PropertyGroup>
     <PropertyGroup Condition="'$(Configuration)|$(TargetFramework)|$(Platform)'=='Debug|net6.0|AnyCPU'">
