// Copyright (c) "Neo4j"
// Neo4j Sweden AB [http://neo4j.com]
// 
// This file is part of Neo4j.
// 
// Licensed under the Apache License, Version 2.0 (the "License").
// You may not use this file except in compliance with the License.
// You may obtain a copy of the License at
// 
//     http://www.apache.org/licenses/LICENSE-2.0
// 
// Unless required by applicable law or agreed to in writing, software
// distributed under the License is distributed on an "AS IS" BASIS,
// WITHOUT WARRANTIES OR CONDITIONS OF ANY KIND, either express or implied.
// See the License for the specific language governing permissions and
// limitations under the License.

using System;
using System.Collections.Generic;
using System.Linq;
using System.Text;
using System.Threading;
using System.Threading.Tasks;
using Neo4j.Driver.Internal.Connector;
using static Neo4j.Driver.Internal.Throw.ObjectDisposedException;
using static Neo4j.Driver.Internal.Util.ConnectionContext;

namespace Neo4j.Driver.Internal.Routing;

internal class LoadBalancer : IConnectionProvider, IErrorHandler, IClusterConnectionPoolManager
{
    private readonly IClusterConnectionPool _clusterConnectionPool;
    private readonly IInitialServerAddressProvider _initialServerAddressProvider;
    private readonly ILoadBalancingStrategy _loadBalancingStrategy;
    private readonly ConnectionSettings _connectionSettings;
    private readonly ILogger _logger;
    private readonly IRoutingTableManager _routingTableManager;

    private int _closedMarker;

    public LoadBalancer(
        IPooledConnectionFactory connectionFactory,
        RoutingSettings routingSettings,
        ConnectionPoolSettings poolSettings,
<<<<<<< HEAD
        ILogger logger,
        INotificationsConfig notificationsConfig)
=======
        ConnectionSettings connectionSettings,
        ILogger logger)
>>>>>>> c0613670
    {
        RoutingSetting = routingSettings;
        RoutingContext = RoutingSetting.RoutingContext;

        _connectionSettings = connectionSettings;
        _logger = logger;

        _clusterConnectionPool = new ClusterConnectionPool(
            Enumerable.Empty<Uri>(),
            connectionFactory,
            RoutingSetting,
            poolSettings,
<<<<<<< HEAD
            logger,
            notificationsConfig);
=======
            connectionSettings,
            logger);
>>>>>>> c0613670

        _routingTableManager = new RoutingTableManager(routingSettings, this, logger);
        _loadBalancingStrategy = CreateLoadBalancingStrategy(_clusterConnectionPool, _logger);
        _initialServerAddressProvider = routingSettings.InitialServerAddressProvider;
    }

    // for test only
    internal LoadBalancer(
        IClusterConnectionPool clusterConnPool,
        IRoutingTableManager routingTableManager)
    {
        var config = Config.Default;
        _logger = config.Logger;

        _clusterConnectionPool = clusterConnPool;
        _routingTableManager = routingTableManager;
        _loadBalancingStrategy = CreateLoadBalancingStrategy(clusterConnPool, _logger);
    }

    public RoutingSettings RoutingSetting { get; set; }

    private bool IsClosed => _closedMarker > 0;

    public Task AddConnectionPoolAsync(IEnumerable<Uri> uris)
    {
        return _clusterConnectionPool.AddAsync(uris);
    }

    public Task UpdateConnectionPoolAsync(IEnumerable<Uri> added, IEnumerable<Uri> removed)
    {
        return _clusterConnectionPool.UpdateAsync(added, removed);
    }

    public Task<IConnection> CreateClusterConnectionAsync(Uri uri)
    {
        return CreateClusterConnectionAsync(uri, AccessMode.Write, null, null, Bookmarks.Empty);
    }

    public IDictionary<string, string> RoutingContext { get; set; }

    public async Task<IConnection> AcquireAsync(
        AccessMode mode,
        string database,
        SessionConfig sessionConfig,
        Bookmarks bookmarks)
    {
        if (IsClosed)
        {
            throw GetDriverDisposedException(nameof(LoadBalancer));
        }

        var conn = await AcquireConnectionAsync(mode, database, sessionConfig, bookmarks).ConfigureAwait(false);

        if (IsClosed)
        {
            throw GetDriverDisposedException(nameof(LoadBalancer));
        }

        return conn;
    }

    public async Task<IServerInfo> VerifyConnectivityAndGetInfoAsync()
    {
        try
        {
            var supportsMultiDb = await SupportsMultiDbAsync().ConfigureAwait(false);
            var database = supportsMultiDb ? "system" : null;
            foreach (var uri in _initialServerAddressProvider.Get())
            {
                return await _routingTableManager.GetServerInfoAsync(uri, database).ConfigureAwait(false);
            }
        }
        catch (ServiceUnavailableException e)
        {
            throw new ServiceUnavailableException(
                "Unable to connect to database, " +
                "ensure the database is running and that there is a working network connection to it.",
                e);
        }

        throw new ServiceUnavailableException(
            "Unable to connect to database, " +
            "ensure the database is running and that there is a working network connection to it.");
    }

    public ConnectionSettings ConnectionSettings => _connectionSettings;

    public async Task<bool> SupportsMultiDbAsync()
    {
        var uris = _initialServerAddressProvider.Get();
        await AddConnectionPoolAsync(uris).ConfigureAwait(false);
        var exceptions = new List<Exception>();
        foreach (var uri in uris)
        {
            try
            {
                var connection = await CreateClusterConnectionAsync(
                        uri,
                        Simple.Mode,
                        Simple.Database,
                        null,
                        Simple.Bookmarks)
                    .ConfigureAwait(false);

                var multiDb = connection.SupportsMultiDatabase();
                await connection.CloseAsync().ConfigureAwait(false);
                return multiDb;
            }
            catch (SecurityException)
            {
                throw; // immediately stop
            }
            catch (Exception e)
            {
                exceptions.Add(e); // save and continue with the next server
            }
        }

        throw new ServiceUnavailableException(
            $"Failed to perform multi-databases feature detection with the following servers: {uris.ToContentString()} ",
            new AggregateException(exceptions));
    }

    public IRoutingTable GetRoutingTable(string database)
    {
        return _routingTableManager.RoutingTableFor(database);
    }

    public ValueTask DisposeAsync()
    {
        if (Interlocked.CompareExchange(ref _closedMarker, 1, 0) == 0)
        {
            _routingTableManager.Clear();
            return _clusterConnectionPool.DisposeAsync();
        }

        return default;
    }

    public Task OnConnectionErrorAsync(Uri uri, string database, Exception e)
    {
        _logger?.Info($"Server at {uri} is no longer available due to error: {e.Message}.");
        _routingTableManager.ForgetServer(uri, database);
        return _clusterConnectionPool.DeactivateAsync(uri);
    }

    public void OnWriteError(Uri uri, string database)
    {
        _routingTableManager.ForgetWriter(uri, database);
    }

    private async Task<IConnection> AcquireConnectionAsync(
        AccessMode mode,
        string database,
        SessionConfig sessionConfig,
        Bookmarks bookmarks)
    {
        var routingTable = await _routingTableManager
            .EnsureRoutingTableForModeAsync(mode, database, sessionConfig, bookmarks)
            .ConfigureAwait(false);

        while (true)
        {
            Uri uri;

            switch (mode)
            {
                case AccessMode.Read:
                    uri = _loadBalancingStrategy.SelectReader(routingTable.Readers, database);
                    break;

                case AccessMode.Write:
                    uri = _loadBalancingStrategy.SelectWriter(routingTable.Writers, database);
                    break;

                default:
                    throw new InvalidOperationException($"Unknown access mode {mode}");
            }

            if (uri == null)
            {
                // no server known to routingTable
                break;
            }

            var conn = await CreateClusterConnectionAsync(
                    uri,
                    mode,
                    routingTable.Database,
                    sessionConfig,
                    bookmarks)
                .ConfigureAwait(false);

            if (conn != null)
            {
                return conn;
            }

            //else  connection already removed by clusterConnection onError method
        }

        throw new SessionExpiredException($"Failed to connect to any {mode.ToString().ToLower()} server.");
    }

    private async Task<IConnection> CreateClusterConnectionAsync(
        Uri uri,
        AccessMode mode,
        string database,
        SessionConfig sessionConfig,
        Bookmarks bookmarks)
    {
        try
        {
            var conn = await _clusterConnectionPool
                .AcquireAsync(uri, mode, database, sessionConfig, bookmarks)
                .ConfigureAwait(false);

            if (conn != null)
            {
                return new ClusterConnection(conn, uri, this);
            }

            await OnConnectionErrorAsync(
                    uri,
                    database,
                    new ArgumentException(
                        $"Routing table {_routingTableManager.RoutingTableFor(database)} contains a server {uri} " +
                        $"that is not known to cluster connection pool {_clusterConnectionPool}."))
                .ConfigureAwait(false);
        }
        catch (ServiceUnavailableException e)
        {
            await OnConnectionErrorAsync(uri, database, e).ConfigureAwait(false);
        }

        return null;
    }

    public override string ToString()
    {
        return new StringBuilder(128)
            .Append("LoadBalancer{")
            .AppendFormat("routingTableManager={0}, ", _routingTableManager)
            .AppendFormat("clusterConnectionPool={0}, ", _clusterConnectionPool)
            .AppendFormat("closed={0}", IsClosed)
            .Append("}")
            .ToString();
    }

    private static ILoadBalancingStrategy CreateLoadBalancingStrategy(IClusterConnectionPool pool, ILogger logger)
    {
        return new LeastConnectedLoadBalancingStrategy(pool, logger);
    }
}<|MERGE_RESOLUTION|>--- conflicted
+++ resolved
@@ -42,13 +42,9 @@
         IPooledConnectionFactory connectionFactory,
         RoutingSettings routingSettings,
         ConnectionPoolSettings poolSettings,
-<<<<<<< HEAD
+        ConnectionSettings connectionSettings,
         ILogger logger,
         INotificationsConfig notificationsConfig)
-=======
-        ConnectionSettings connectionSettings,
-        ILogger logger)
->>>>>>> c0613670
     {
         RoutingSetting = routingSettings;
         RoutingContext = RoutingSetting.RoutingContext;
@@ -61,13 +57,9 @@
             connectionFactory,
             RoutingSetting,
             poolSettings,
-<<<<<<< HEAD
+            connectionSettings,
             logger,
             notificationsConfig);
-=======
-            connectionSettings,
-            logger);
->>>>>>> c0613670
 
         _routingTableManager = new RoutingTableManager(routingSettings, this, logger);
         _loadBalancingStrategy = CreateLoadBalancingStrategy(_clusterConnectionPool, _logger);
