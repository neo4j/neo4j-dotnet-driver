﻿// Copyright (c) "Neo4j"
// Neo4j Sweden AB [http://neo4j.com]
// 
// This file is part of Neo4j.
// 
// Licensed under the Apache License, Version 2.0 (the "License");
// you may not use this file except in compliance with the License.
// You may obtain a copy of the License at
// 
//     http://www.apache.org/licenses/LICENSE-2.0
// 
// Unless required by applicable law or agreed to in writing, software
// distributed under the License is distributed on an "AS IS" BASIS,
// WITHOUT WARRANTIES OR CONDITIONS OF ANY KIND, either express or implied.
// See the License for the specific language governing permissions and
// limitations under the License.

using System;
using System.Threading.Tasks;
using Neo4j.Driver;

namespace Neo4j.Driver.Internal.Routing
{
    internal interface IRoutingTableManager
    {
<<<<<<< HEAD
        Task<IRoutingTable> EnsureRoutingTableForModeAsync(AccessMode mode, string database, string impersonatedUser, Bookmarks bookmarks);
=======
        Task<IRoutingTable> EnsureRoutingTableForModeAsync(AccessMode mode, string database, string impersonatedUser, Bookmark bookmark);
        Task<IServerInfo> GetServerInfoAsync(Uri uri, string database);
>>>>>>> 54e836c4
        void Clear();
        void ForgetServer(Uri uri, string database);
        void ForgetWriter(Uri uri, string database);
        IRoutingTable RoutingTableFor(string database);
    }
}<|MERGE_RESOLUTION|>--- conflicted
+++ resolved
@@ -23,12 +23,8 @@
 {
     internal interface IRoutingTableManager
     {
-<<<<<<< HEAD
-        Task<IRoutingTable> EnsureRoutingTableForModeAsync(AccessMode mode, string database, string impersonatedUser, Bookmarks bookmarks);
-=======
         Task<IRoutingTable> EnsureRoutingTableForModeAsync(AccessMode mode, string database, string impersonatedUser, Bookmark bookmark);
         Task<IServerInfo> GetServerInfoAsync(Uri uri, string database);
->>>>>>> 54e836c4
         void Clear();
         void ForgetServer(Uri uri, string database);
         void ForgetWriter(Uri uri, string database);
