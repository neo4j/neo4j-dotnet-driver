﻿// Copyright (c) "Neo4j"
// Neo4j Sweden AB [http://neo4j.com]
// 
// This file is part of Neo4j.
// 
// Licensed under the Apache License, Version 2.0 (the "License").
// You may not use this file except in compliance with the License.
// You may obtain a copy of the License at
// 
//     http://www.apache.org/licenses/LICENSE-2.0
// 
// Unless required by applicable law or agreed to in writing, software
// distributed under the License is distributed on an "AS IS" BASIS,
// WITHOUT WARRANTIES OR CONDITIONS OF ANY KIND, either express or implied.
// See the License for the specific language governing permissions and
// limitations under the License.

using System;
using System.Collections.Concurrent;
using System.Collections.Generic;
using System.Linq;
using System.Threading;
using System.Threading.Tasks;
using Neo4j.Driver.Internal.Connector;

namespace Neo4j.Driver.Internal.Routing;

internal class ClusterConnectionPool : IClusterConnectionPool
{
    private readonly ILogger _logger;
    private readonly IConnectionPoolFactory _poolFactory;

    private readonly ConcurrentDictionary<Uri, IConnectionPool> _pools = new();

    private int _closedMarker;

    public ClusterConnectionPool(
        IEnumerable<Uri> initUris,
        IPooledConnectionFactory connectionFactory,
        RoutingSettings routingSetting,
        ConnectionPoolSettings poolSettings,
<<<<<<< HEAD
        ILogger logger,
        INotificationsConfig notificationsConfig
=======
        ConnectionSettings connectionSettings,
        ILogger logger
>>>>>>> c0613670
    ) : this(
        initUris,
        new ConnectionPoolFactory(
            connectionFactory,
            poolSettings,
            routingSetting.RoutingContext,
<<<<<<< HEAD
            logger,
            notificationsConfig),
=======
            connectionSettings,
            logger),
>>>>>>> c0613670
        logger)
    {
    }

    // test only
    internal ClusterConnectionPool(
        IConnectionPoolFactory poolFactory,
        ConcurrentDictionary<Uri, IConnectionPool> clusterPool,
        ILogger logger = null
    ) :
        this(Enumerable.Empty<Uri>(), poolFactory, logger)
    {
        _pools = clusterPool;
    }

    private ClusterConnectionPool(
        IEnumerable<Uri> initUris,
        IConnectionPoolFactory poolFactory,
        ILogger logger)
    {
        _logger = logger;
        _poolFactory = poolFactory;
        Add(initUris);
    }

    private bool IsClosed => _closedMarker > 0;

    public Task<IConnection> AcquireAsync(
        Uri uri,
        AccessMode mode,
        string database,
        SessionConfig sessionConfig,
        Bookmarks bookmarks)
    {
        if (!_pools.TryGetValue(uri, out var pool))
        {
            return Task.FromResult((IConnection)null);
        }

        return pool.AcquireAsync(mode, database, sessionConfig, bookmarks);
    }

    public async Task AddAsync(IEnumerable<Uri> servers)
    {
        foreach (var uri in servers)
        {
            _pools.AddOrUpdate(uri, _poolFactory.Create, ActivateConnectionPool);
        }

        if (IsClosed)
        {
            // Anything added after dispose should be directly cleaned.
            await ClearAsync().ConfigureAwait(false);
            throw new ObjectDisposedException(
                GetType().Name,
                $"Failed to create connections with servers {servers.ToContentString()} as the driver has already started to dispose.");
        }
    }

    public async Task UpdateAsync(IEnumerable<Uri> added, IEnumerable<Uri> removed)
    {
        await AddAsync(added).ConfigureAwait(false);
        foreach (var uri in removed)
        {
            if (_pools.TryGetValue(uri, out var pool))
            {
                await pool.DeactivateAsync().ConfigureAwait(false);
                if (pool.NumberOfInUseConnections == 0)
                {
                    await PurgeAsync(uri).ConfigureAwait(false);
                }
            }
        }
    }

    public Task DeactivateAsync(Uri uri)
    {
        if (_pools.TryGetValue(uri, out var pool))
        {
            return pool.DeactivateAsync();
        }

        return Task.CompletedTask;
    }

    public int NumberOfInUseConnections(Uri uri)
    {
        if (_pools.TryGetValue(uri, out var pool))
        {
            return pool.NumberOfInUseConnections;
        }

        return 0;
    }

    public ValueTask DisposeAsync()
    {
        return new ValueTask(CloseAsync());
    }

    private void Add(IEnumerable<Uri> servers)
    {
        foreach (var uri in servers)
        {
            _pools.AddOrUpdate(uri, _poolFactory.Create, ActivateConnectionPool);
        }
    }

    internal Task CloseAsync()
    {
        if (Interlocked.CompareExchange(ref _closedMarker, 1, 0) == 0)
        {
            return ClearAsync();
        }

        return Task.CompletedTask;
    }

    private Task ClearAsync()
    {
        var clearTasks = new List<Task>();

        var uris = _pools.Keys;
        foreach (var uri in uris)
        {
            clearTasks.Add(PurgeAsync(uri));
        }

        return Task.WhenAll(clearTasks);
    }

    private Task PurgeAsync(Uri uri)
    {
        var removed = _pools.TryRemove(uri, out var toRemove);
        if (removed)
        {
            return toRemove.DisposeAsync().AsTask();
        }

        return Task.CompletedTask;
    }

    public override string ToString()
    {
        return _pools.ToContentString();
    }

    private static IConnectionPool ActivateConnectionPool(Uri uri, IConnectionPool pool)
    {
        pool.Activate();
        return pool;
    }
}<|MERGE_RESOLUTION|>--- conflicted
+++ resolved
@@ -39,26 +39,18 @@
         IPooledConnectionFactory connectionFactory,
         RoutingSettings routingSetting,
         ConnectionPoolSettings poolSettings,
-<<<<<<< HEAD
+        ConnectionSettings connectionSettings,
         ILogger logger,
         INotificationsConfig notificationsConfig
-=======
-        ConnectionSettings connectionSettings,
-        ILogger logger
->>>>>>> c0613670
     ) : this(
         initUris,
         new ConnectionPoolFactory(
             connectionFactory,
             poolSettings,
             routingSetting.RoutingContext,
-<<<<<<< HEAD
+            connectionSettings,
             logger,
             notificationsConfig),
-=======
-            connectionSettings,
-            logger),
->>>>>>> c0613670
         logger)
     {
     }
