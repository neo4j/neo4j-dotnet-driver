// Copyright (c) "Neo4j"
// Neo4j Sweden AB [http://neo4j.com]
// 
// This file is part of Neo4j.
// 
// Licensed under the Apache License, Version 2.0 (the "License");
// you may not use this file except in compliance with the License.
// You may obtain a copy of the License at
// 
//     http://www.apache.org/licenses/LICENSE-2.0
// 
// Unless required by applicable law or agreed to in writing, software
// distributed under the License is distributed on an "AS IS" BASIS,
// WITHOUT WARRANTIES OR CONDITIONS OF ANY KIND, either express or implied.
// See the License for the specific language governing permissions and
// limitations under the License.

using System;
using System.Collections.Generic;
using System.Linq;
using System.Threading.Tasks;
using Neo4j.Driver.Internal.Connector;

namespace Neo4j.Driver.Internal.Routing
{
    internal class ClusterDiscovery : IDiscovery
    {
        /// <remarks>Throws <see cref="ProtocolException"/> if the discovery result is invalid.</remarks>
        /// <remarks>Throws <see cref="ServiceUnavailableException"/> if the no discovery procedure could be found in the server.</remarks>
        public async Task<IRoutingTable> DiscoverAsync(IConnection connection, string database, string impersonatedUser, Bookmarks bookmarks)
        {
<<<<<<< HEAD
            var routingTable = await connection.BoltProtocol.GetRoutingTable(connection, database, impersonatedUser, bookmarks).ConfigureAwait(false);  //Not ideal passing the connection in... but protocol currently doesn't know what connection it is on. Needs some though...
=======
            var routingTable = await connection.BoltProtocol.GetRoutingTable(connection, database, impersonatedUser, bookmark)
                .ConfigureAwait(false);  //Not ideal passing the connection in... but protocol currently doesn't know what connection it is on. Needs some though...
>>>>>>> 54e836c4

            return ParseDiscoveryResult(routingTable);
        }

        private static RoutingTable ParseDiscoveryResult(IReadOnlyDictionary<string, object> routingTable)
        {
            var routers = default(Uri[]);
            var readers = default(Uri[]);
            var writers = default(Uri[]);

            foreach (var servers in routingTable["servers"].As<List<Dictionary<string, object>>>())
            {
                var addresses = servers["addresses"].As<List<string>>();
                var role = servers["role"].As<string>();
                switch (role)
                {
                    case "READ":
                        readers = addresses.Select(BoltRoutingUri).ToArray();
                        break;
                    case "WRITE":
                        writers = addresses.Select(BoltRoutingUri).ToArray();
                        break;
                    case "ROUTE":
                        routers = addresses.Select(BoltRoutingUri).ToArray();
                        break;
                    default:
                        throw new ProtocolException(
                            $"Role '{role}' returned from discovery procedure is not recognized by the driver");
                }
            }

            if (IsInvalidDiscoveryResult(readers, routers))
            {
                throw new ProtocolException(
                    $"Invalid discovery result: discovered {routers?.Length ?? 0} routers, {writers?.Length ?? 0} writers and {readers?.Length ?? 0} readers.");
            }

            routingTable.TryGetValue("db", out var db);
            return new RoutingTable((string)db, routers, readers, writers, routingTable["ttl"].As<long>());
        }

        private static bool IsInvalidDiscoveryResult(Uri[] readers, Uri[] routers)
        {
            return readers?.Length == 0 || routers.Length == 0;
        }

        public static Uri BoltRoutingUri(string address)
        {
            UriBuilder builder = new UriBuilder("neo4j://" + address);

            // If scheme is not registered and no port is specified, then the port is assigned as -1
            if (builder.Port == -1)
            {
                builder.Port = GraphDatabase.DefaultBoltPort;
            }

            return builder.Uri;
        }
<<<<<<< HEAD

        private class SingleConnectionBasedConnectionProvider : IConnectionProvider
        {
            private IConnection _connection;
            public IDictionary<string, string> RoutingContext { get; set; }

            public SingleConnectionBasedConnectionProvider(IConnection connection)
            {
                _connection = connection;
                RoutingContext = connection.RoutingContext;
            }

            public Task<IConnection> AcquireAsync(AccessMode mode, string database, string impersonatedUser, Bookmarks bookmarks)
            {
                var conn = _connection;
                conn.Mode = mode;
                conn.Database = database;
                _connection = null;
                return Task.FromResult(conn);
            }

            public Task CloseAsync()
            {
                if (_connection != null)
                {
                    return _connection.CloseAsync();
                }

                return Task.CompletedTask;
            }

            public Task VerifyConnectivityAsync()
            {
                throw new NotSupportedException();
            }

            public Task<bool> SupportsMultiDbAsync()
            {
                throw new NotSupportedException();
            }

			public IRoutingTable GetRoutingTable(string database)
			{
				throw new NotSupportedException();
			}
        }
=======
>>>>>>> 54e836c4
    }
}<|MERGE_RESOLUTION|>--- conflicted
+++ resolved
@@ -29,12 +29,8 @@
         /// <remarks>Throws <see cref="ServiceUnavailableException"/> if the no discovery procedure could be found in the server.</remarks>
         public async Task<IRoutingTable> DiscoverAsync(IConnection connection, string database, string impersonatedUser, Bookmarks bookmarks)
         {
-<<<<<<< HEAD
-            var routingTable = await connection.BoltProtocol.GetRoutingTable(connection, database, impersonatedUser, bookmarks).ConfigureAwait(false);  //Not ideal passing the connection in... but protocol currently doesn't know what connection it is on. Needs some though...
-=======
             var routingTable = await connection.BoltProtocol.GetRoutingTable(connection, database, impersonatedUser, bookmark)
                 .ConfigureAwait(false);  //Not ideal passing the connection in... but protocol currently doesn't know what connection it is on. Needs some though...
->>>>>>> 54e836c4
 
             return ParseDiscoveryResult(routingTable);
         }
@@ -93,54 +89,5 @@
 
             return builder.Uri;
         }
-<<<<<<< HEAD
-
-        private class SingleConnectionBasedConnectionProvider : IConnectionProvider
-        {
-            private IConnection _connection;
-            public IDictionary<string, string> RoutingContext { get; set; }
-
-            public SingleConnectionBasedConnectionProvider(IConnection connection)
-            {
-                _connection = connection;
-                RoutingContext = connection.RoutingContext;
-            }
-
-            public Task<IConnection> AcquireAsync(AccessMode mode, string database, string impersonatedUser, Bookmarks bookmarks)
-            {
-                var conn = _connection;
-                conn.Mode = mode;
-                conn.Database = database;
-                _connection = null;
-                return Task.FromResult(conn);
-            }
-
-            public Task CloseAsync()
-            {
-                if (_connection != null)
-                {
-                    return _connection.CloseAsync();
-                }
-
-                return Task.CompletedTask;
-            }
-
-            public Task VerifyConnectivityAsync()
-            {
-                throw new NotSupportedException();
-            }
-
-            public Task<bool> SupportsMultiDbAsync()
-            {
-                throw new NotSupportedException();
-            }
-
-			public IRoutingTable GetRoutingTable(string database)
-			{
-				throw new NotSupportedException();
-			}
-        }
-=======
->>>>>>> 54e836c4
     }
 }