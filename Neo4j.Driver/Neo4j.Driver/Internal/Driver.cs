--- conflicted
+++ resolved
@@ -106,7 +106,6 @@
 
     public Task<IServerInfo> GetServerInfoAsync()
     {
-<<<<<<< HEAD
         return _connectionProvider.VerifyConnectivityAndGetInfoAsync();
     }
 
@@ -121,11 +120,6 @@
         {
             return false;
         }
-=======
-        return Interlocked.CompareExchange(ref _closedMarker, 1, 0) == 0
-            ? _connectionProvider.CloseAsync()
-            : Task.CompletedTask;
->>>>>>> 5ff76b44
     }
 
 
@@ -139,13 +133,15 @@
         return _connectionProvider.SupportsMultiDbAsync();
     }
 
+    //Non public facing api. Used for testing with testkit only
+    public IRoutingTable GetRoutingTable(string database)
+    {
+        return _connectionProvider.GetRoutingTable(database);
+    }
+
     public void Dispose()
     {
-<<<<<<< HEAD
         Dispose(true);
-=======
-        return _connectionProvider.GetRoutingTable(database);
->>>>>>> 5ff76b44
     }
 
     public ValueTask DisposeAsync()
@@ -275,10 +271,7 @@
         }
 
         if (config.EnableBookmarkManager)
-<<<<<<< HEAD
-        {
-=======
->>>>>>> 5ff76b44
+        {
             sessionConfigBuilder.WithBookmarkManager(config.BookmarkManager ?? _bookmarkManager);
         }
 
