﻿// Copyright (c) "Neo4j"
// Neo4j Sweden AB [http://neo4j.com]
// 
// This file is part of Neo4j.
// 
// Licensed under the Apache License, Version 2.0 (the "License").
// You may not use this file except in compliance with the License.
// You may obtain a copy of the License at
// 
//     http://www.apache.org/licenses/LICENSE-2.0
// 
// Unless required by applicable law or agreed to in writing, software
// distributed under the License is distributed on an "AS IS" BASIS,
// WITHOUT WARRANTIES OR CONDITIONS OF ANY KIND, either express or implied.
// See the License for the specific language governing permissions and
// limitations under the License.

using System.Collections.Generic;
using System.Threading;
using System.Threading.Tasks;
using Neo4j.Driver.Internal.MessageHandling;
using Neo4j.Driver.Internal.Messaging;
using Neo4j.Driver.Internal.Util;

namespace Neo4j.Driver.Internal.Connector;

internal interface IConnection : IConnectionDetails, IConnectionRunner
{
    IBoltProtocol BoltProtocol { get; }
    bool ReAuthorizationRequired { get; set; }

    void ConfigureMode(AccessMode? mode);
    void Configure(string database, AccessMode? mode);

    Task InitAsync(INotificationsConfig notificationsConfig, CancellationToken cancellationToken = default);

    Task ReAuthAsync(IAuthToken newAuthToken, CancellationToken cancellationToken = default);

    // send all and receive all
    Task SyncAsync();

    // send all
    Task SendAsync();

    // receive one
    Task ReceiveOneAsync();

    Task EnqueueAsync(IRequestMessage message, IResponseHandler handler);

    void ClearQueueAsync();

    // Enqueue a reset message
    Task ResetAsync();

    /// <summary>Close and release related resources</summary>
    Task DestroyAsync();

    /// <summary>Close connection</summary>
    Task CloseAsync();

    void UpdateId(string newConnId);

    void UpdateVersion(ServerVersion newVersion);

    void SetReadTimeoutInSeconds(int seconds);

    void SetUseUtcEncodedDateTime();
}

internal interface IConnectionRunner
{
    Task LoginAsync(
        string userAgent,
        IAuthToken authToken,
        INotificationsConfig notificationsConfig);

    Task LogoutAsync();

    Task<IReadOnlyDictionary<string, object>> GetRoutingTableAsync(
        string database,
        SessionConfig sessionConfig,
        Bookmarks bookmarks);

<<<<<<< HEAD
    Task<IResultCursor> RunInAutoCommitTransactionAsync(
        AutoCommitParams autoCommitParams,
        INotificationsConfig notificationsConfig);

=======
    Task<IResultCursor> RunInAutoCommitTransactionAsync(AutoCommitParams autoCommitParams);
>>>>>>> c0613670
    Task BeginTransactionAsync(
        string database,
        Bookmarks bookmarks,
        TransactionConfig config,
<<<<<<< HEAD
        string impersonatedUser,
        INotificationsConfig notificationsConfig);

=======
        SessionConfig sessionConfig);
>>>>>>> c0613670
    Task<IResultCursor> RunInExplicitTransactionAsync(Query query, bool reactive, long fetchSize);
    Task CommitTransactionAsync(IBookmarksTracker bookmarksTracker);
    Task RollbackTransactionAsync();
}

internal interface IConnectionDetails
{
    bool IsOpen { get; }
    string Database { get; }
    AccessMode? Mode { get; }
    IServerInfo Server { get; }
    IDictionary<string, string> RoutingContext { get; }
    BoltProtocolVersion Version { get; }
    bool UtcEncodedDateTime { get; }
    IAuthToken AuthToken { get; }
}<|MERGE_RESOLUTION|>--- conflicted
+++ resolved
@@ -81,25 +81,17 @@
         SessionConfig sessionConfig,
         Bookmarks bookmarks);
 
-<<<<<<< HEAD
     Task<IResultCursor> RunInAutoCommitTransactionAsync(
         AutoCommitParams autoCommitParams,
         INotificationsConfig notificationsConfig);
 
-=======
-    Task<IResultCursor> RunInAutoCommitTransactionAsync(AutoCommitParams autoCommitParams);
->>>>>>> c0613670
     Task BeginTransactionAsync(
         string database,
         Bookmarks bookmarks,
         TransactionConfig config,
-<<<<<<< HEAD
-        string impersonatedUser,
+        SessionConfig sessionConfig,
         INotificationsConfig notificationsConfig);
 
-=======
-        SessionConfig sessionConfig);
->>>>>>> c0613670
     Task<IResultCursor> RunInExplicitTransactionAsync(Query query, bool reactive, long fetchSize);
     Task CommitTransactionAsync(IBookmarksTracker bookmarksTracker);
     Task RollbackTransactionAsync();
