--- conflicted
+++ resolved
@@ -1,390 +1,380 @@
-﻿// Copyright (c) "Neo4j"
-// Neo4j Sweden AB [http://neo4j.com]
-// 
-// This file is part of Neo4j.
-// 
-// Licensed under the Apache License, Version 2.0 (the "License").
-// You may not use this file except in compliance with the License.
-// You may obtain a copy of the License at
-// 
-//     http://www.apache.org/licenses/LICENSE-2.0
-// 
-// Unless required by applicable law or agreed to in writing, software
-// distributed under the License is distributed on an "AS IS" BASIS,
-// WITHOUT WARRANTIES OR CONDITIONS OF ANY KIND, either express or implied.
-// See the License for the specific language governing permissions and
-// limitations under the License.
-
-using System;
-using System.Collections.Generic;
-using System.Linq;
-using System.Threading;
-using System.Threading.Tasks;
-using Neo4j.Driver.Internal.Logging;
-using Neo4j.Driver.Internal.MessageHandling;
-using Neo4j.Driver.Internal.Messaging;
-using Neo4j.Driver.Internal.Result;
-using Neo4j.Driver.Internal.Util;
-
-namespace Neo4j.Driver.Internal.Connector;
-
-internal sealed class SocketConnection : IConnection
-{
-    private readonly ISocketClient _client;
-    private readonly string _idPrefix;
-
-    private readonly PrefixLogger _logger;
-
-    private readonly Queue<IRequestMessage> _messages = new();
-    private readonly IBoltProtocolFactory _protocolFactory;
-    private readonly SemaphoreSlim _recvLock = new(1, 1);
-    private readonly IResponsePipeline _responsePipeline;
-    private readonly SemaphoreSlim _sendLock = new(1, 1);
-    private readonly ServerInfo _serverInfo;
-    private readonly string _userAgent;
-
-    private string _id;
-
-    internal SocketConnection(
-        Uri uri,
-        SocketSettings socketSettings,
-        IAuthToken authToken,
-        string userAgent,
-        BufferSettings bufferSettings,
-        IDictionary<string, string> routingContext,
-        ILogger logger = null)
-    {
-        _idPrefix = $"conn-{uri.Host}:{uri.Port}-";
-        _id = $"{_idPrefix}{UniqueIdGenerator.GetId()}";
-        _logger = new PrefixLogger(logger, FormatPrefix(_id));
-
-        _client = new SocketClient(uri, socketSettings, bufferSettings, _logger, null);
-        AuthToken = authToken;
-        _userAgent = userAgent;
-        _serverInfo = new ServerInfo(uri);
-
-        _responsePipeline = new ResponsePipeline(_logger);
-        RoutingContext = routingContext;
-        _protocolFactory = BoltProtocolFactory.Default;
-    }
-
-    // for test only
-    internal SocketConnection(
-        ISocketClient socketClient,
-        IAuthToken authToken,
-        string userAgent,
-        ILogger logger,
-        ServerInfo server,
-        IResponsePipeline responsePipeline = null,
-        IBoltProtocolFactory protocolFactory = null)
-    {
-        _client = socketClient ?? throw new ArgumentNullException(nameof(socketClient));
-        AuthToken = authToken ?? throw new ArgumentNullException(nameof(authToken));
-        _userAgent = userAgent ?? throw new ArgumentNullException(nameof(userAgent));
-        _serverInfo = server ?? throw new ArgumentNullException(nameof(server));
-        RoutingContext = null;
-
-        _id = $"{_idPrefix}{UniqueIdGenerator.GetId()}";
-        _logger = new PrefixLogger(logger, FormatPrefix(_id));
-        _responsePipeline = responsePipeline ?? new ResponsePipeline(logger);
-        _protocolFactory = protocolFactory ?? BoltProtocolFactory.Default;
-    }
-
-    internal IReadOnlyList<IRequestMessage> Messages => _messages.ToList();
-
-    public IDictionary<string, string> RoutingContext { get; set; }
-
-    public AccessMode? Mode { get; private set; }
-
-    public string Database { get; private set; }
-
-    public BoltProtocolVersion Version => _client.Version;
-
-    /// <summary>Internal Set used for tests.</summary>
-    public IBoltProtocol BoltProtocol { get; internal set; }
-
-    public bool ReAuthorizationRequired { get; set; }
-
-    public void ConfigureMode(AccessMode? mode)
-    {
-        Mode = mode;
-    }
-
-    public void Configure(string database, AccessMode? mode)
-    {
-        Mode = mode;
-        Database = database;
-    }
-
-    public async Task InitAsync(INotificationsConfig notificationsConfig, CancellationToken cancellationToken = default)
-    {
-        await _sendLock.WaitAsync(cancellationToken).ConfigureAwait(false);
-
-        try
-        {
-            await _client.ConnectAsync(RoutingContext, cancellationToken).ConfigureAwait(false);
-            BoltProtocol = _protocolFactory.ForVersion(Version);
-        }
-        finally
-        {
-            _sendLock.Release();
-        }
-
-<<<<<<< HEAD
-        await LoginAsync(_userAgent, _authToken, notificationsConfig).ConfigureAwait(false);
-=======
-        await BoltProtocol.LoginAsync(this, _userAgent, AuthToken).ConfigureAwait(false);
-    }
-
-    public async Task ReAuthAsync(
-        IAuthToken newAuthToken,
-        CancellationToken cancellationToken = default)
-    {
-        if (newAuthToken.Equals(AuthToken) && !ReAuthorizationRequired)
-        {
-            return;
-        }
-
-        await BoltProtocol.ReAuthAsync(this, newAuthToken);
-        AuthToken = newAuthToken;
-        ReAuthorizationRequired = false;
->>>>>>> c0613670
-    }
-
-    public async Task SyncAsync()
-    {
-        await SendAsync().ConfigureAwait(false);
-        await ReceiveAsync().ConfigureAwait(false);
-    }
-
-    public async Task SendAsync()
-    {
-        if (_messages.Count == 0)
-            // nothing to send
-        {
-            return;
-        }
-
-        await _sendLock.WaitAsync().ConfigureAwait(false);
-        try
-        {
-            // send
-            await _client.SendAsync(_messages).ConfigureAwait(false);
-
-            _messages.Clear();
-        }
-        finally
-        {
-            _sendLock.Release();
-        }
-    }
-
-    public async Task ReceiveOneAsync()
-    {
-        await _recvLock.WaitAsync().ConfigureAwait(false);
-        try
-        {
-            if (_responsePipeline.HasNoPendingMessages)
-            {
-                return;
-            }
-
-            await _client.ReceiveOneAsync(_responsePipeline).ConfigureAwait(false);
-
-            _responsePipeline.AssertNoFailure();
-        }
-        finally
-        {
-            _recvLock.Release();
-        }
-    }
-
-    public void ClearQueueAsync()
-    {
-        _messages.Clear();
-    }
-
-    public Task ResetAsync()
-    {
-        return BoltProtocol.ResetAsync(this);
-    }
-
-    public bool IsOpen => _client.IsOpen;
-    public IServerInfo Server => _serverInfo;
-
-    public bool UtcEncodedDateTime { get; private set; }
-    public IAuthToken AuthToken { get; private set; }
-
-    public void UpdateId(string newConnId)
-    {
-        _logger.Debug(
-            "Connection '{0}' renamed to '{1}'. The new name identifies the connection uniquely both on the client side and the server side.",
-            _id,
-            newConnId);
-
-        _id = newConnId;
-        _logger.Prefix = FormatPrefix(_id);
-    }
-
-    public void UpdateVersion(ServerVersion newVersion)
-    {
-        _serverInfo.Update(Version, newVersion.Agent);
-    }
-
-    public Task DestroyAsync()
-    {
-        return CloseAsync();
-    }
-
-    public async Task CloseAsync()
-    {
-        try
-        {
-            try
-            {
-                if (BoltProtocol != null)
-                {
-                    await BoltProtocol.LogoutAsync(this).ConfigureAwait(false);
-                }
-            }
-            catch (ObjectDisposedException)
-            {
-                //ignore
-            }
-            catch (AggregateException ex) when (ex.InnerExceptions.Any(x => x is ObjectDisposedException))
-            {
-                //ignore.
-            }
-            catch (Exception e)
-            {
-                _logger.Debug($"Failed to logout user before closing connection due to error: {e.Message}");
-            }
-
-            await _client.DisposeAsync().ConfigureAwait(false);
-        }
-        catch (Exception e)
-        {
-            // only log the exception if failed to close connection
-            _logger.Warn(e, "Failed to close connection properly.");
-        }
-    }
-
-    public async Task EnqueueAsync(IRequestMessage message, IResponseHandler handler)
-    {
-        await _sendLock.WaitAsync().ConfigureAwait(false);
-
-        try
-        {
-            _messages.Enqueue(message);
-            _responsePipeline.Enqueue(handler);
-        }
-        finally
-        {
-            _sendLock.Release();
-        }
-    }
-
-    public void SetReadTimeoutInSeconds(int seconds)
-    {
-        _client.SetReadTimeoutInSeconds(seconds);
-    }
-
-    public void SetUseUtcEncodedDateTime()
-    {
-        UtcEncodedDateTime = true;
-        _client.UseUtcEncoded();
-    }
-
-    public Task LoginAsync(string userAgent, IAuthToken authToken, INotificationsConfig notificationsConfig)
-    {
-        return BoltProtocol.AuthenticateAsync(this, userAgent, authToken, notificationsConfig);
-    }
-
-    public Task LogoutAsync()
-    {
-        return BoltProtocol.LogoutAsync(this);
-    }
-
-    public Task<IReadOnlyDictionary<string, object>> GetRoutingTableAsync(
-        string database,
-        SessionConfig sessionConfig,
-        Bookmarks bookmarks)
-    {
-        return BoltProtocol.GetRoutingTableAsync(this, database, sessionConfig, bookmarks);
-    }
-
-    public Task<IResultCursor> RunInAutoCommitTransactionAsync(
-        AutoCommitParams autoCommitParams,
-        INotificationsConfig notificationsConfig)
-    {
-        return BoltProtocol.RunInAutoCommitTransactionAsync(this, autoCommitParams, notificationsConfig);
-    }
-
-    public Task BeginTransactionAsync(
-        string database,
-        Bookmarks bookmarks,
-        TransactionConfig config,
-<<<<<<< HEAD
-        string impersonatedUser,
-        INotificationsConfig notificationsConfig)
-    {
-        return BoltProtocol.BeginTransactionAsync(
-            this,
-            database,
-            bookmarks,
-            config,
-            impersonatedUser,
-            notificationsConfig);
-=======
-        SessionConfig sessionConfig)
-    {
-        return BoltProtocol.BeginTransactionAsync(this, database, bookmarks, config, sessionConfig);
->>>>>>> c0613670
-    }
-
-    public Task<IResultCursor> RunInExplicitTransactionAsync(Query query, bool reactive, long fetchSize)
-    {
-        return BoltProtocol.RunInExplicitTransactionAsync(this, query, reactive, fetchSize);
-    }
-
-    public Task CommitTransactionAsync(IBookmarksTracker bookmarksTracker)
-    {
-        return BoltProtocol.CommitTransactionAsync(this, bookmarksTracker);
-    }
-
-    public Task RollbackTransactionAsync()
-    {
-        return BoltProtocol.RollbackTransactionAsync(this);
-    }
-
-    private async Task ReceiveAsync()
-    {
-        await _recvLock.WaitAsync().ConfigureAwait(false);
-
-        try
-        {
-            if (_responsePipeline.HasNoPendingMessages)
-            {
-                return;
-            }
-
-            await _client.ReceiveAsync(_responsePipeline).ConfigureAwait(false);
-
-            _responsePipeline.AssertNoFailure();
-        }
-        finally
-        {
-            _recvLock.Release();
-        }
-    }
-
-    public override string ToString()
-    {
-        return _id;
-    }
-
-    private static string FormatPrefix(string id)
-    {
-        return $"[{id}]";
-    }
-}
+﻿// Copyright (c) "Neo4j"
+// Neo4j Sweden AB [http://neo4j.com]
+// 
+// This file is part of Neo4j.
+// 
+// Licensed under the Apache License, Version 2.0 (the "License").
+// You may not use this file except in compliance with the License.
+// You may obtain a copy of the License at
+// 
+//     http://www.apache.org/licenses/LICENSE-2.0
+// 
+// Unless required by applicable law or agreed to in writing, software
+// distributed under the License is distributed on an "AS IS" BASIS,
+// WITHOUT WARRANTIES OR CONDITIONS OF ANY KIND, either express or implied.
+// See the License for the specific language governing permissions and
+// limitations under the License.
+
+using System;
+using System.Collections.Generic;
+using System.Linq;
+using System.Threading;
+using System.Threading.Tasks;
+using Neo4j.Driver.Internal.Logging;
+using Neo4j.Driver.Internal.MessageHandling;
+using Neo4j.Driver.Internal.Messaging;
+using Neo4j.Driver.Internal.Result;
+using Neo4j.Driver.Internal.Util;
+
+namespace Neo4j.Driver.Internal.Connector;
+
+internal sealed class SocketConnection : IConnection
+{
+    private readonly ISocketClient _client;
+    private readonly string _idPrefix;
+
+    private readonly PrefixLogger _logger;
+
+    private readonly Queue<IRequestMessage> _messages = new();
+    private readonly IBoltProtocolFactory _protocolFactory;
+    private readonly SemaphoreSlim _recvLock = new(1, 1);
+    private readonly IResponsePipeline _responsePipeline;
+    private readonly SemaphoreSlim _sendLock = new(1, 1);
+    private readonly ServerInfo _serverInfo;
+    private readonly string _userAgent;
+
+    private string _id;
+
+    internal SocketConnection(
+        Uri uri,
+        SocketSettings socketSettings,
+        IAuthToken authToken,
+        string userAgent,
+        BufferSettings bufferSettings,
+        IDictionary<string, string> routingContext,
+        ILogger logger = null)
+    {
+        _idPrefix = $"conn-{uri.Host}:{uri.Port}-";
+        _id = $"{_idPrefix}{UniqueIdGenerator.GetId()}";
+        _logger = new PrefixLogger(logger, FormatPrefix(_id));
+
+        _client = new SocketClient(uri, socketSettings, bufferSettings, _logger, null);
+        AuthToken = authToken;
+        _userAgent = userAgent;
+        _serverInfo = new ServerInfo(uri);
+
+        _responsePipeline = new ResponsePipeline(_logger);
+        RoutingContext = routingContext;
+        _protocolFactory = BoltProtocolFactory.Default;
+    }
+
+    // for test only
+    internal SocketConnection(
+        ISocketClient socketClient,
+        IAuthToken authToken,
+        string userAgent,
+        ILogger logger,
+        ServerInfo server,
+        IResponsePipeline responsePipeline = null,
+        IBoltProtocolFactory protocolFactory = null)
+    {
+        _client = socketClient ?? throw new ArgumentNullException(nameof(socketClient));
+        AuthToken = authToken ?? throw new ArgumentNullException(nameof(authToken));
+        _userAgent = userAgent ?? throw new ArgumentNullException(nameof(userAgent));
+        _serverInfo = server ?? throw new ArgumentNullException(nameof(server));
+        RoutingContext = null;
+
+        _id = $"{_idPrefix}{UniqueIdGenerator.GetId()}";
+        _logger = new PrefixLogger(logger, FormatPrefix(_id));
+        _responsePipeline = responsePipeline ?? new ResponsePipeline(logger);
+        _protocolFactory = protocolFactory ?? BoltProtocolFactory.Default;
+    }
+
+    internal IReadOnlyList<IRequestMessage> Messages => _messages.ToList();
+
+    public IDictionary<string, string> RoutingContext { get; set; }
+
+    public AccessMode? Mode { get; private set; }
+
+    public string Database { get; private set; }
+
+    public BoltProtocolVersion Version => _client.Version;
+
+    /// <summary>Internal Set used for tests.</summary>
+    public IBoltProtocol BoltProtocol { get; internal set; }
+
+    public bool ReAuthorizationRequired { get; set; }
+
+    public void ConfigureMode(AccessMode? mode)
+    {
+        Mode = mode;
+    }
+
+    public void Configure(string database, AccessMode? mode)
+    {
+        Mode = mode;
+        Database = database;
+    }
+
+    public async Task InitAsync(INotificationsConfig notificationsConfig, CancellationToken cancellationToken = default)
+    {
+        await _sendLock.WaitAsync(cancellationToken).ConfigureAwait(false);
+
+        try
+        {
+            await _client.ConnectAsync(RoutingContext, cancellationToken).ConfigureAwait(false);
+            BoltProtocol = _protocolFactory.ForVersion(Version);
+        }
+        finally
+        {
+            _sendLock.Release();
+        }
+
+        await BoltProtocol.LoginAsync(this, _userAgent, AuthToken).ConfigureAwait(false);
+    }
+
+    public async Task ReAuthAsync(
+        IAuthToken newAuthToken,
+        CancellationToken cancellationToken = default)
+    {
+        if (newAuthToken.Equals(AuthToken) && !ReAuthorizationRequired)
+        {
+            return;
+        }
+
+        await BoltProtocol.ReAuthAsync(this, newAuthToken);
+        AuthToken = newAuthToken;
+        ReAuthorizationRequired = false;
+    }
+
+    public async Task SyncAsync()
+    {
+        await SendAsync().ConfigureAwait(false);
+        await ReceiveAsync().ConfigureAwait(false);
+    }
+
+    public async Task SendAsync()
+    {
+        if (_messages.Count == 0)
+            // nothing to send
+        {
+            return;
+        }
+
+        await _sendLock.WaitAsync().ConfigureAwait(false);
+        try
+        {
+            // send
+            await _client.SendAsync(_messages).ConfigureAwait(false);
+
+            _messages.Clear();
+        }
+        finally
+        {
+            _sendLock.Release();
+        }
+    }
+
+    public async Task ReceiveOneAsync()
+    {
+        await _recvLock.WaitAsync().ConfigureAwait(false);
+        try
+        {
+            if (_responsePipeline.HasNoPendingMessages)
+            {
+                return;
+            }
+
+            await _client.ReceiveOneAsync(_responsePipeline).ConfigureAwait(false);
+
+            _responsePipeline.AssertNoFailure();
+        }
+        finally
+        {
+            _recvLock.Release();
+        }
+    }
+
+    public void ClearQueueAsync()
+    {
+        _messages.Clear();
+    }
+
+    public Task ResetAsync()
+    {
+        return BoltProtocol.ResetAsync(this);
+    }
+
+    public bool IsOpen => _client.IsOpen;
+    public IServerInfo Server => _serverInfo;
+
+    public bool UtcEncodedDateTime { get; private set; }
+    public IAuthToken AuthToken { get; private set; }
+
+    public void UpdateId(string newConnId)
+    {
+        _logger.Debug(
+            "Connection '{0}' renamed to '{1}'. The new name identifies the connection uniquely both on the client side and the server side.",
+            _id,
+            newConnId);
+
+        _id = newConnId;
+        _logger.Prefix = FormatPrefix(_id);
+    }
+
+    public void UpdateVersion(ServerVersion newVersion)
+    {
+        _serverInfo.Update(Version, newVersion.Agent);
+    }
+
+    public Task DestroyAsync()
+    {
+        return CloseAsync();
+    }
+
+    public async Task CloseAsync()
+    {
+        try
+        {
+            try
+            {
+                if (BoltProtocol != null)
+                {
+                    await BoltProtocol.LogoutAsync(this).ConfigureAwait(false);
+                }
+            }
+            catch (ObjectDisposedException)
+            {
+                //ignore
+            }
+            catch (AggregateException ex) when (ex.InnerExceptions.Any(x => x is ObjectDisposedException))
+            {
+                //ignore.
+            }
+            catch (Exception e)
+            {
+                _logger.Debug($"Failed to logout user before closing connection due to error: {e.Message}");
+            }
+
+            await _client.DisposeAsync().ConfigureAwait(false);
+        }
+        catch (Exception e)
+        {
+            // only log the exception if failed to close connection
+            _logger.Warn(e, "Failed to close connection properly.");
+        }
+    }
+
+    public async Task EnqueueAsync(IRequestMessage message, IResponseHandler handler)
+    {
+        await _sendLock.WaitAsync().ConfigureAwait(false);
+
+        try
+        {
+            _messages.Enqueue(message);
+            _responsePipeline.Enqueue(handler);
+        }
+        finally
+        {
+            _sendLock.Release();
+        }
+    }
+
+    public void SetReadTimeoutInSeconds(int seconds)
+    {
+        _client.SetReadTimeoutInSeconds(seconds);
+    }
+
+    public void SetUseUtcEncodedDateTime()
+    {
+        UtcEncodedDateTime = true;
+        _client.UseUtcEncoded();
+    }
+
+    public Task LoginAsync(string userAgent, IAuthToken authToken, INotificationsConfig notificationsConfig)
+    {
+        return BoltProtocol.AuthenticateAsync(this, userAgent, authToken, notificationsConfig);
+    }
+
+    public Task LogoutAsync()
+    {
+        return BoltProtocol.LogoutAsync(this);
+    }
+
+    public Task<IReadOnlyDictionary<string, object>> GetRoutingTableAsync(
+        string database,
+        SessionConfig sessionConfig,
+        Bookmarks bookmarks)
+    {
+        return BoltProtocol.GetRoutingTableAsync(this, database, sessionConfig, bookmarks);
+    }
+
+    public Task<IResultCursor> RunInAutoCommitTransactionAsync(
+        AutoCommitParams autoCommitParams,
+        INotificationsConfig notificationsConfig)
+    {
+        return BoltProtocol.RunInAutoCommitTransactionAsync(this, autoCommitParams, notificationsConfig);
+    }
+
+    public Task BeginTransactionAsync(
+        string database,
+        Bookmarks bookmarks,
+        TransactionConfig config,
+        SessionConfig sessionConfig,
+        INotificationsConfig notificationsConfig)
+    {
+        return BoltProtocol.BeginTransactionAsync(
+            this,
+            database,
+            bookmarks,
+            config,
+            sessionConfig,
+            notificationsConfig);
+    }
+
+    public Task<IResultCursor> RunInExplicitTransactionAsync(Query query, bool reactive, long fetchSize)
+    {
+        return BoltProtocol.RunInExplicitTransactionAsync(this, query, reactive, fetchSize);
+    }
+
+    public Task CommitTransactionAsync(IBookmarksTracker bookmarksTracker)
+    {
+        return BoltProtocol.CommitTransactionAsync(this, bookmarksTracker);
+    }
+
+    public Task RollbackTransactionAsync()
+    {
+        return BoltProtocol.RollbackTransactionAsync(this);
+    }
+
+    private async Task ReceiveAsync()
+    {
+        await _recvLock.WaitAsync().ConfigureAwait(false);
+
+        try
+        {
+            if (_responsePipeline.HasNoPendingMessages)
+            {
+                return;
+            }
+
+            await _client.ReceiveAsync(_responsePipeline).ConfigureAwait(false);
+
+            _responsePipeline.AssertNoFailure();
+        }
+        finally
+        {
+            _recvLock.Release();
+        }
+    }
+
+    public override string ToString()
+    {
+        return _id;
+    }
+
+    private static string FormatPrefix(string id)
+    {
+        return $"[{id}]";
+    }
+}