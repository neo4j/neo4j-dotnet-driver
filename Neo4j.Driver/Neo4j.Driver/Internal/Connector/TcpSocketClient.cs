// Copyright (c) "Neo4j"
// Neo4j Sweden AB [https://neo4j.com]
// 
// Licensed under the Apache License, Version 2.0 (the "License").
// You may not use this file except in compliance with the License.
// You may obtain a copy of the License at
// 
//     http://www.apache.org/licenses/LICENSE-2.0
// 
// Unless required by applicable law or agreed to in writing, software
// distributed under the License is distributed on an "AS IS" BASIS,
// WITHOUT WARRANTIES OR CONDITIONS OF ANY KIND, either express or implied.
// See the License for the specific language governing permissions and
// limitations under the License.

#if !NET6_0_OR_GREATER
#endif
using System;
using System.Collections.Generic;
using System.IO;
using System.Net;
using System.Net.Security;
using System.Net.Sockets;
using System.Security.Cryptography.X509Certificates;
using System.Threading;
using System.Threading.Tasks;
using Neo4j.Driver.Internal.Auth;

namespace Neo4j.Driver.Internal.Connector;

internal sealed class TcpSocketClient : ITcpSocketClient
{
    private DriverContext DriverContext { get; }
    private readonly ILogger _logger;

    private Socket _client;

    public TcpSocketClient(DriverContext driverContext, ILogger logger = null)
    {
        DriverContext = driverContext;
        _logger = logger;
    }

    public Stream ReaderStream { get; private set; }
    public Stream WriterStream => ReaderStream;

    public async Task ConnectAsync(Uri uri, CancellationToken cancellationToken = default)
    {
        await ConnectSocketAsync(uri, cancellationToken).ConfigureAwait(false);

        ReaderStream = new NetworkStream(_client);
        if (DriverContext.EncryptionManager.UseTls)
        {
            try
            {
                var sslStream = CreateSecureStream(uri);
                var clientCertificates = await GetClientCertificates().ConfigureAwait(false);
                var protocol = DriverContext.Config.TlsVersion;

                await sslStream
                    .AuthenticateAsClientAsync(uri.Host, clientCertificates, protocol, false)
                    .ConfigureAwait(false);

                ReaderStream = sslStream;
            }
            catch (Exception e)
            {
                throw new ServiceUnavailableException($"Failed to establish encrypted connection with server {uri}.", e);
            }
        }
    }

    public void Dispose()
    {
        if (_client != null)
        {
            if (_client.Connected)
            {
                _client.Shutdown(SocketShutdown.Both);
            }

            _client.Dispose();
            ReaderStream?.Dispose();

            _client = null;
            ReaderStream = null;
        }
    }

    private async ValueTask<X509CertificateCollection> GetClientCertificates()
    {
        if (DriverContext.Config.ClientCertificateProvider == null)
        {
            return null;
        }

        var certificate = await DriverContext.Config.ClientCertificateProvider
            .GetCertificateAsync()
            .ConfigureAwait(false);

        return new X509CertificateCollection(new[] { certificate });
    }

    //Marked as internal for testing purposes.
    private async Task ConnectSocketAsync(Uri uri, CancellationToken cancellationToken = default)
    {
        var innerErrors = new List<Exception>();
        var addresses = await DriverContext.HostResolver.ResolveAsync(uri.Host).ConfigureAwait(false);

        foreach (var address in addresses)
        {
            try
            {
                await ConnectSocketAsync(address, uri.Port, cancellationToken).ConfigureAwait(false);
                return;
            }
            catch (Exception e)
            {
                var exception = e is AggregateException ? e.GetBaseException() : e;

                innerErrors.Add(
                    new IOException(
                        $"Failed to connect to server '{uri}' via IP address '{address}': {exception.Message}",
                        exception));
            }
        }

        // all failed
        throw new IOException(
            $"Failed to connect to server '{uri}' via IP addresses'{addresses.ToContentString()}' at port '{uri.Port}'.",
            new AggregateException(innerErrors));
    }

    internal async Task ConnectSocketAsync(IPAddress address, int port, CancellationToken cancellationToken = default)
    {
        InitClient();
        var timeoutValue = DriverContext.Config.ConnectionTimeout;
        using var timeout = new CancellationTokenSource(timeoutValue);
        using var source = CancellationTokenSource.CreateLinkedTokenSource(timeout.Token, cancellationToken);

        try
        {
            await ConnectAsync(address, port, source.Token).ConfigureAwait(false);
        }
        catch (Exception ex) when (ex is OperationCanceledException or TimeoutException)
        {
            await TryCleanUpAsync(address, port).ConfigureAwait(false);

            if (cancellationToken.IsCancellationRequested)
            {
                throw new OperationCanceledException(
                    $"Failed to connect to server {address}:{port} due to acquisition timeout",
                    cancellationToken);
            }

            throw new OperationCanceledException(
                $"Failed to connect to server {address}:{port} within {timeoutValue.TotalMilliseconds}ms.");
        }
        catch
        {
            await TryCleanUpAsync(address, port).ConfigureAwait(false);
            throw;
        }
    }

    private async Task ConnectAsync(IPAddress address, int port, CancellationToken cancellationToken)
    {
        var ctr = cancellationToken.Register(_client.Close);
#if NET6_0_OR_GREATER
        await using var _ = ctr.ConfigureAwait(false);
        await _client.ConnectAsync(new IPEndPoint(address, port), cancellationToken).ConfigureAwait(false);
#else
        using var _ = ctr;
        await _client.ConnectAsync(new IPEndPoint(address, port))
            .Timeout(DriverContext.Config.ConnectionTimeout, cancellationToken)
            .ConfigureAwait(false);
#endif
    }

    private Task TryCleanUpAsync(IPAddress address, int port)
    {
        try
        {
            // close client immediately when failed to connect within timeout
            Dispose();
        }
        catch (Exception e)
        {
            var timeoutValue = DriverContext.Config.ConnectionTimeout;
            _logger.Error(
                e,
                $"Failed to close connect to the server {address}:{port}" +
                $" after connection timed out {timeoutValue.TotalMilliseconds}ms.");
        }

        return Task.CompletedTask;
    }

    private void InitClient()
    {
        var ipv6 = DriverContext.Config.Ipv6Enabled;
        var addressFamily = ipv6 ? AddressFamily.InterNetworkV6 : AddressFamily.InterNetwork;

        _client = new Socket(addressFamily, SocketType.Stream, ProtocolType.Tcp)
        {
            NoDelay = true
        };

        if (ipv6)
        {
            _client.DualMode = true;
        }

        _client.SetSocketOption(
            SocketOptionLevel.Socket,
            SocketOptionName.KeepAlive,
            DriverContext.Config.SocketKeepAlive);
    }

    private SslStream CreateSecureStream(Uri uri)
    {
<<<<<<< HEAD
        return new SslStream(
            ReaderStream,
            true,
            (_, certificate, chain, errors) =>
            {
                if (errors.HasFlag(SslPolicyErrors.RemoteCertificateNotAvailable))
                {
                    _logger.Error(null, $"{GetType().Name}: Certificate not available.");
                    return false;
                }

                var trust = DriverContext.EncryptionManager.TrustManager.ValidateServerCertificate(
                    uri,
                    new X509Certificate2(certificate.Export(X509ContentType.Cert)),
                    chain,
                    errors);

                if (trust)
                {
                    if (_logger.IsDebugEnabled())
                    {
                        _logger.Debug("Trust is established, resuming connection.");
                    }
                }
                else
                {
                    _logger.Error(null, "Trust not established, aborting communication.");
                }

                return trust;
            });
=======
        var negotiator = DriverContext.Config.TlsNegotiator ??
            new DefaultTlsNegotiator(_logger, DriverContext.EncryptionManager);

        return negotiator.NegotiateTls(uri, ReaderStream);
>>>>>>> 9a6210b3
    }
}<|MERGE_RESOLUTION|>--- conflicted
+++ resolved
@@ -219,43 +219,9 @@
 
     private SslStream CreateSecureStream(Uri uri)
     {
-<<<<<<< HEAD
-        return new SslStream(
-            ReaderStream,
-            true,
-            (_, certificate, chain, errors) =>
-            {
-                if (errors.HasFlag(SslPolicyErrors.RemoteCertificateNotAvailable))
-                {
-                    _logger.Error(null, $"{GetType().Name}: Certificate not available.");
-                    return false;
-                }
-
-                var trust = DriverContext.EncryptionManager.TrustManager.ValidateServerCertificate(
-                    uri,
-                    new X509Certificate2(certificate.Export(X509ContentType.Cert)),
-                    chain,
-                    errors);
-
-                if (trust)
-                {
-                    if (_logger.IsDebugEnabled())
-                    {
-                        _logger.Debug("Trust is established, resuming connection.");
-                    }
-                }
-                else
-                {
-                    _logger.Error(null, "Trust not established, aborting communication.");
-                }
-
-                return trust;
-            });
-=======
         var negotiator = DriverContext.Config.TlsNegotiator ??
             new DefaultTlsNegotiator(_logger, DriverContext.EncryptionManager);
 
         return negotiator.NegotiateTls(uri, ReaderStream);
->>>>>>> 9a6210b3
     }
 }