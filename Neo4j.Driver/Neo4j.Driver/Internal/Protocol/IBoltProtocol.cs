﻿// Copyright (c) "Neo4j"
// Neo4j Sweden AB [http://neo4j.com]
// 
// This file is part of Neo4j.
// 
// Licensed under the Apache License, Version 2.0 (the "License").
// You may not use this file except in compliance with the License.
// You may obtain a copy of the License at
// 
//     http://www.apache.org/licenses/LICENSE-2.0
// 
// Unless required by applicable law or agreed to in writing, software
// distributed under the License is distributed on an "AS IS" BASIS,
// WITHOUT WARRANTIES OR CONDITIONS OF ANY KIND, either express or implied.
// See the License for the specific language governing permissions and
// limitations under the License.

using System.Collections.Generic;
using System.Threading.Tasks;
using Neo4j.Driver.Internal.Connector;
using Neo4j.Driver.Internal.MessageHandling;

namespace Neo4j.Driver.Internal;

internal interface IBoltProtocol
{
    Task AuthenticateAsync(
        IConnection connection,
        string userAgent,
        IAuthToken authToken,
        INotificationsConfig notificationsConfig);

    Task LogoutAsync(IConnection connection);
    Task ResetAsync(IConnection connection);
    Task ReAuthAsync(IConnection connection, IAuthToken newAuthToken);

    Task<IReadOnlyDictionary<string, object>> GetRoutingTableAsync(
        IConnection connection,
        string database,
        SessionConfig sessionConfig,
        Bookmarks bookmarks);

    Task<IResultCursor> RunInAutoCommitTransactionAsync(
        IConnection connection,
        AutoCommitParams autoCommitParams,
        INotificationsConfig notificationsConfig);

    Task BeginTransactionAsync(
        IConnection connection,
        string database,
        Bookmarks bookmarks,
        TransactionConfig config,
<<<<<<< HEAD
        string impersonatedUser,
        INotificationsConfig notificationsConfig);
=======
        SessionConfig sessionConfig);
>>>>>>> c0613670

    Task<IResultCursor> RunInExplicitTransactionAsync(
        IConnection connection,
        Query query,
        bool reactive,
        long fetchSize = Config.Infinite);

    Task CommitTransactionAsync(IConnection connection, IBookmarksTracker bookmarksTracker);
    Task RollbackTransactionAsync(IConnection connection);
}<|MERGE_RESOLUTION|>--- conflicted
+++ resolved
@@ -50,12 +50,8 @@
         string database,
         Bookmarks bookmarks,
         TransactionConfig config,
-<<<<<<< HEAD
-        string impersonatedUser,
+        SessionConfig sessionConfig,
         INotificationsConfig notificationsConfig);
-=======
-        SessionConfig sessionConfig);
->>>>>>> c0613670
 
     Task<IResultCursor> RunInExplicitTransactionAsync(
         IConnection connection,
