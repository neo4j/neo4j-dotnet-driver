--- conflicted
+++ resolved
@@ -22,6 +22,7 @@
 using Neo4j.Driver.Internal.MessageHandling;
 using Neo4j.Driver.Internal.Messaging;
 using Neo4j.Driver.Internal.Result;
+using Neo4j.Driver.Internal.Types;
 
 namespace Neo4j.Driver.Internal;
 
@@ -136,26 +137,12 @@
         string database,
         Bookmarks bookmarks,
         TransactionConfig config,
-<<<<<<< HEAD
-        string impersonatedUser,
+        SessionConfig sessionConfig,
         INotificationsConfig notificationsConfig)
     {
-        BoltProtocolV3.ValidateImpersonatedUserForVersion(connection, impersonatedUser);
+        BoltProtocolV3.ValidateImpersonatedUserForVersion(connection, sessionConfig?.ImpersonatedUser);
         BoltProtocolV3.ValidateNotificationsForVersion(connection, notificationsConfig);
-
-        return _boltProtocolV3.BeginTransactionAsync(
-            connection,
-            database,
-            bookmarks,
-            config,
-            impersonatedUser,
-            notificationsConfig);
-=======
-        SessionConfig sessionConfig)
-    {
-        BoltProtocolV3.ValidateImpersonatedUserForVersion(connection, sessionConfig?.ImpersonatedUser);
-        return _boltProtocolV3.BeginTransactionAsync(connection, database, bookmarks, config, sessionConfig);
->>>>>>> c0613670
+        return _boltProtocolV3.BeginTransactionAsync(connection, database, bookmarks, config, sessionConfig, notificationsConfig);
     }
 
     public async Task<IResultCursor> RunInExplicitTransactionAsync(
