// Copyright (c) "Neo4j"
// Neo4j Sweden AB [http://neo4j.com]
// 
// This file is part of Neo4j.
// 
// Licensed under the Apache License, Version 2.0 (the "License").
// You may not use this file except in compliance with the License.
// You may obtain a copy of the License at
// 
//     http://www.apache.org/licenses/LICENSE-2.0
// 
// Unless required by applicable law or agreed to in writing, software
// distributed under the License is distributed on an "AS IS" BASIS,
// WITHOUT WARRANTIES OR CONDITIONS OF ANY KIND, either express or implied.
// See the License for the specific language governing permissions and
// limitations under the License.

using System;
using System.Collections.Generic;
using System.Threading.Tasks;
using Neo4j.Driver.Internal.Connector;
using Neo4j.Driver.Internal.MessageHandling;
using Neo4j.Driver.Internal.Messaging;
using Neo4j.Driver.Internal.Result;

namespace Neo4j.Driver.Internal;

internal sealed class BoltProtocolV3 : IBoltProtocol
{
    internal static readonly BoltProtocolV3 Instance = new();
    private readonly IBoltProtocolHandlerFactory _protocolHandlerFactory;
    private readonly IBoltProtocolMessageFactory _protocolMessageFactory;

    internal BoltProtocolV3(
        IBoltProtocolMessageFactory protocolMessageFactory = null,
        IBoltProtocolHandlerFactory protocolHandlerFactory = null)
    {
        _protocolMessageFactory = protocolMessageFactory ?? BoltProtocolMessageFactory.Instance;
        _protocolHandlerFactory = protocolHandlerFactory ?? BoltProtocolHandlerFactory.Instance;
    }

<<<<<<< HEAD
    public async Task AuthenticateAsync(
        IConnection connection,
        string userAgent,
        IAuthToken authToken,
        INotificationsConfig notificationsConfig)
    {
        ValidateNotificationsForVersion(connection, notificationsConfig);

        var message = _protocolMessageFactory.NewHelloMessage(connection, userAgent, authToken);
        var handler = _protocolHandlerFactory.NewHelloResponseHandler(connection);
=======
    private async Task EnqueueLogon(IConnection connection, IAuthToken authToken)
    {
        connection.ClearQueueAsync();
        var logonMessage = _protocolMessageFactory.NewLogonMessage(connection, authToken);
        await connection.EnqueueAsync(logonMessage, NoOpResponseHandler.Instance).ConfigureAwait(false);
    }

    public async Task LoginAsync(IConnection connection, string userAgent, IAuthToken authToken)
    {
        var helloMessage = _protocolMessageFactory.NewHelloMessage(connection, userAgent, authToken);
        var helloResponseHandler = _protocolHandlerFactory.NewHelloResponseHandler(connection);
        await connection.EnqueueAsync(helloMessage, helloResponseHandler).ConfigureAwait(false);
        if (connection.Version >= BoltProtocolVersion.V5_1)
        {
            await EnqueueLogon(connection, authToken).ConfigureAwait(false);
        }
>>>>>>> c0613670

        await connection.SyncAsync().ConfigureAwait(false);
    }

    public async Task ReAuthAsync(IConnection connection, IAuthToken newAuthToken)
    {
        if (connection.Version < BoltProtocolVersion.V5_1)
        {
            throw new ClientException(
                "Driver is connected to a server that does not support re-authorisation. " +
                "Please upgrade to neo4j 5.5.0 or later in order to use this functionality");
        }

        await connection.EnqueueAsync(LogoffMessage.Instance, NoOpResponseHandler.Instance).ConfigureAwait(false);
        await EnqueueLogon(connection, newAuthToken).ConfigureAwait(false);
        // we don't sync here because the logoff/logon should be pipelined with whatever
        // comes next from the driver
    }

    public async Task LogoutAsync(IConnection connection)
    {
        await connection.EnqueueAsync(GoodbyeMessage.Instance, NoOpResponseHandler.Instance).ConfigureAwait(false);
        await connection.SendAsync().ConfigureAwait(false);
    }

    public Task ResetAsync(IConnection connection)
    {
        return connection.EnqueueAsync(ResetMessage.Instance, NoOpResponseHandler.Instance);
    }

    public async Task<IReadOnlyDictionary<string, object>> GetRoutingTableAsync(
        IConnection connection,
        string database,
        SessionConfig sessionConfig,
        Bookmarks bookmarks)
    {
        connection = connection ??
            throw new ProtocolException("Attempting to get a routing table on a null connection");

        ValidateImpersonatedUserForVersion(connection, sessionConfig?.ImpersonatedUser);

        connection.ConfigureMode(AccessMode.Read);

        var bookmarkTracker = new BookmarksTracker(bookmarks);
        var resourceHandler = new ConnectionResourceHandler(connection);

        var autoCommitParams = new AutoCommitParams
        {
            Query = new Query(
                "CALL dbms.cluster.routing.getRoutingTable($context)",
                new Dictionary<string, object>
                {
                    ["context"] = connection.RoutingContext
                }),
            BookmarksTracker = bookmarkTracker,
            ResultResourceHandler = resourceHandler
        };

        var result = await RunInAutoCommitTransactionAsync(connection, autoCommitParams, null).ConfigureAwait(false);
        var record = await result.SingleAsync().ConfigureAwait(false);

        //Since 4.4 the Routing information will contain a db.
        //Earlier versions need to populate this here as it's not received in the older route response...
        var finalDictionary = record.Values.ToDictionary();
        finalDictionary["db"] = database;

        return (IReadOnlyDictionary<string, object>)finalDictionary;
    }

    public async Task<IResultCursor> RunInAutoCommitTransactionAsync(
        IConnection connection,
        AutoCommitParams autoCommitParams,
        INotificationsConfig notificationsConfig)
    {
        ValidateImpersonatedUserForVersion(connection, autoCommitParams.ImpersonatedUser);
        ValidateDatabase(connection, autoCommitParams.Database);
        ValidateNotificationsForVersion(connection, notificationsConfig);

        var summaryBuilder = new SummaryBuilder(autoCommitParams.Query, connection.Server);
        var streamBuilder = _protocolHandlerFactory.NewResultCursorBuilder(
            summaryBuilder,
            connection,
            null,
            null,
            null,
            autoCommitParams.ResultResourceHandler,
            Config.Infinite,
            false);

        var runHandler = _protocolHandlerFactory.NewRunResponseHandlerV3(streamBuilder, summaryBuilder);
        var pullAllHandler = _protocolHandlerFactory.NewPullAllResponseHandler(
            streamBuilder,
            summaryBuilder,
            autoCommitParams.BookmarksTracker);

        var autoCommitMessage = _protocolMessageFactory.NewRunWithMetadataMessage(
            connection,
            autoCommitParams,
            notificationsConfig);

        await connection.EnqueueAsync(autoCommitMessage, runHandler).ConfigureAwait(false);
        await connection.EnqueueAsync(PullAllMessage.Instance, pullAllHandler).ConfigureAwait(false);

        await connection.SendAsync().ConfigureAwait(false);
        return streamBuilder.CreateCursor();
    }

    public async Task BeginTransactionAsync(
        IConnection connection,
        string database,
        Bookmarks bookmarks,
        TransactionConfig config,
<<<<<<< HEAD
        string impersonatedUser,
        INotificationsConfig notificationsConfig)
=======
        SessionConfig sessionConfig)
>>>>>>> c0613670
    {
        ValidateImpersonatedUserForVersion(connection, sessionConfig?.ImpersonatedUser ?? "");
        ValidateDatabase(connection, database);
        ValidateNotificationsForVersion(connection, notificationsConfig);

        var mode = connection.Mode ??
            throw new InvalidOperationException("Connection should have its Mode property set.");

        var message = _protocolMessageFactory.NewBeginMessage(
            connection,
            database,
            bookmarks,
            config,
            mode,
<<<<<<< HEAD
            impersonatedUser,
            notificationsConfig);
=======
            sessionConfig);
>>>>>>> c0613670

        await connection.EnqueueAsync(message, NoOpResponseHandler.Instance).ConfigureAwait(false);
        await connection.SyncAsync().ConfigureAwait(false);
    }

    public async Task<IResultCursor> RunInExplicitTransactionAsync(
        IConnection connection,
        Query query,
        bool reactive,
        long fetchSize = Config.Infinite)
    {
        var summaryBuilder = new SummaryBuilder(query, connection.Server);
        var streamBuilder = _protocolHandlerFactory.NewResultCursorBuilder(
            summaryBuilder,
            connection,
            null,
            null,
            null,
            null,
            Config.Infinite,
            false);

        var runHandler = _protocolHandlerFactory.NewRunResponseHandlerV3(streamBuilder, summaryBuilder);
        var pullAllHandler = _protocolHandlerFactory.NewPullAllResponseHandler(streamBuilder, summaryBuilder, null);

        var message = _protocolMessageFactory.NewRunWithMetadataMessage(connection, query, null);

        await connection.EnqueueAsync(message, runHandler).ConfigureAwait(false);
        await connection.EnqueueAsync(PullAllMessage.Instance, pullAllHandler).ConfigureAwait(false);
        await connection.SendAsync().ConfigureAwait(false);

        return streamBuilder.CreateCursor();
    }

    public async Task CommitTransactionAsync(IConnection connection, IBookmarksTracker bookmarksTracker)
    {
        var handler = _protocolHandlerFactory.NewCommitResponseHandler(bookmarksTracker);

        await connection.EnqueueAsync(CommitMessage.Instance, handler).ConfigureAwait(false);
        await connection.SyncAsync().ConfigureAwait(false);
    }

    public async Task RollbackTransactionAsync(IConnection connection)
    {
        await connection.EnqueueAsync(RollbackMessage.Instance, NoOpResponseHandler.Instance).ConfigureAwait(false);
        await connection.SyncAsync().ConfigureAwait(false);
    }
    
    // TODO: Refactor validation methods into a separate class or move to message classes so the checks aren't duplicated. 
    internal static void ValidateDatabase(IConnection connection, string database)
    {
        if (connection.Version >= BoltProtocolVersion.V4_0)
        {
            return;
        }

        if (!string.IsNullOrEmpty(database))
        {
            throw new ClientException(
                "Driver is connected to a server that does not support multiple databases. " +
                "Please upgrade to neo4j 4.0.0 or later in order to use this functionality");
        }
    }

    internal static void ValidateImpersonatedUserForVersion(IConnection conn, string impersonatedUser)
    {
        if (conn.Version >= BoltProtocolVersion.V4_4)
        {
            return;
        }

        if (!string.IsNullOrWhiteSpace(impersonatedUser))
        {
            throw new ArgumentException(
                $"Bolt Protocol {conn.Version} does not support impersonatedUser, " +
                "but has been passed a non-null impersonated user string");
        }
    }
    
    internal static void ValidateNotificationsForVersion(IConnection connection, INotificationsConfig notificationsConfig)
    {
        if (notificationsConfig != null && connection.Version < BoltProtocolVersion.V5_2)
        {
            throw new ArgumentOutOfRangeException(
                nameof(notificationsConfig),
                "Notification configuration can not be used with bolt version less than 5.2 (Added in Neo4j Version 5.7).");
        }
    }
}<|MERGE_RESOLUTION|>--- conflicted
+++ resolved
@@ -39,7 +39,6 @@
         _protocolHandlerFactory = protocolHandlerFactory ?? BoltProtocolHandlerFactory.Instance;
     }
 
-<<<<<<< HEAD
     public async Task AuthenticateAsync(
         IConnection connection,
         string userAgent,
@@ -50,7 +49,9 @@
 
         var message = _protocolMessageFactory.NewHelloMessage(connection, userAgent, authToken);
         var handler = _protocolHandlerFactory.NewHelloResponseHandler(connection);
-=======
+        await connection.SyncAsync().ConfigureAwait(false);
+    }        
+
     private async Task EnqueueLogon(IConnection connection, IAuthToken authToken)
     {
         connection.ClearQueueAsync();
@@ -67,7 +68,6 @@
         {
             await EnqueueLogon(connection, authToken).ConfigureAwait(false);
         }
->>>>>>> c0613670
 
         await connection.SyncAsync().ConfigureAwait(false);
     }
@@ -180,12 +180,8 @@
         string database,
         Bookmarks bookmarks,
         TransactionConfig config,
-<<<<<<< HEAD
-        string impersonatedUser,
+        SessionConfig sessionConfig,
         INotificationsConfig notificationsConfig)
-=======
-        SessionConfig sessionConfig)
->>>>>>> c0613670
     {
         ValidateImpersonatedUserForVersion(connection, sessionConfig?.ImpersonatedUser ?? "");
         ValidateDatabase(connection, database);
@@ -200,12 +196,8 @@
             bookmarks,
             config,
             mode,
-<<<<<<< HEAD
-            impersonatedUser,
+            sessionConfig,
             notificationsConfig);
-=======
-            sessionConfig);
->>>>>>> c0613670
 
         await connection.EnqueueAsync(message, NoOpResponseHandler.Instance).ConfigureAwait(false);
         await connection.SyncAsync().ConfigureAwait(false);
