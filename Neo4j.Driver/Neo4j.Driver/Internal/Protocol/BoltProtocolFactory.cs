﻿// Copyright (c) "Neo4j"
// Neo4j Sweden AB [http://neo4j.com]
// 
// This file is part of Neo4j.
// 
// Licensed under the Apache License, Version 2.0 (the "License").
// You may not use this file except in compliance with the License.
// You may obtain a copy of the License at
// 
//     http://www.apache.org/licenses/LICENSE-2.0
// 
// Unless required by applicable law or agreed to in writing, software
// distributed under the License is distributed on an "AS IS" BASIS,
// WITHOUT WARRANTIES OR CONDITIONS OF ANY KIND, either express or implied.
// See the License for the specific language governing permissions and
// limitations under the License.

using System;
using System.Linq;
using System.Threading;
using Neo4j.Driver.Internal.IO;

namespace Neo4j.Driver.Internal;

internal interface IBoltProtocolFactory
{
    IBoltProtocol ForVersion(BoltProtocolVersion version);
}

internal class BoltProtocolFactory : IBoltProtocolFactory
{
    private const string HttpErrorMessage =
        "Server responded HTTP. Make sure you are not trying to connect to the http endpoint " +
        "(HTTP defaults to port 7474 whereas BOLT defaults to port 7687)";

    private const string NoAgreedVersion =
        "The Neo4j server does not support any of the protocol versions supported by this client. " +
        "Ensure that you are using driver and server versions that are compatible with one another.";

    // 0x‭48 54 54 50 - or HTTP ascii codes...
    private static readonly BoltProtocolVersion HttpBoltVersion = new(1213486160);
    internal static readonly BoltProtocolFactory Default = new();

    private static readonly Lazy<byte[]> HandshakeBytesLazy =
        new(
            () =>
            {
                //This is a 'magic' handshake identifier to indicate we're using 'BOLT'
                //                    ('GO GO BOLT')
                const int goGoBolt = 0x_60_60_B017;

                var versions = new[]
                {
                    goGoBolt,
                    // 4 versions max.
<<<<<<< HEAD
                    BoltProtocolVersion.V5_2.PackToIntRange(BoltProtocolVersion.V5_0),
=======
                    BoltProtocolVersion.V5_1.PackToIntRange(BoltProtocolVersion.V5_0),
>>>>>>> c0613670
                    BoltProtocolVersion.V4_4.PackToIntRange(BoltProtocolVersion.V4_2),
                    BoltProtocolVersion.V4_1.PackToInt(),
                    BoltProtocolVersion.V3_0.PackToInt()
                };

                return versions.SelectMany(PackStreamBitConverter.GetBytes).ToArray();
            },
            LazyThreadSafetyMode.PublicationOnly);

    private BoltProtocolFactory()
    {
    }

    public IBoltProtocol ForVersion(BoltProtocolVersion version)
    {
        if (version == HttpBoltVersion)
        {
            throw new NotSupportedException(HttpErrorMessage);
        }

        return version switch
        {
            // no matching versions
            { MajorVersion: 0, MinorVersion: 0 } => throw new NotSupportedException(NoAgreedVersion),
            { MajorVersion: 3, MinorVersion: 0 } => BoltProtocolV3.Instance,
<<<<<<< HEAD
            { MajorVersion: 4, MinorVersion: <= 4, MinorVersion: >= 1 } => BoltProtocol.Instance,
            { MajorVersion: 5, MinorVersion: <= 2, MinorVersion: >= 0 } => BoltProtocol.Instance,
=======
            { MajorVersion: 4, MinorVersion: 1 } => BoltProtocol.Instance,
            { MajorVersion: 4, MinorVersion: 2 } => BoltProtocol.Instance,
            { MajorVersion: 4, MinorVersion: 3 } => BoltProtocol.Instance,
            { MajorVersion: 4, MinorVersion: 4 } => BoltProtocol.Instance,
            { MajorVersion: 5, MinorVersion: 0 } => BoltProtocol.Instance,
            { MajorVersion: 5, MinorVersion: 1 } => BoltProtocol.Instance,
>>>>>>> c0613670
            _ => throw new NotSupportedException(
                $"Protocol error, server suggested unexpected protocol version: {version}")
        };
    }

    public static BoltProtocolVersion UnpackAgreedVersion(byte[] data)
    {
        return BoltProtocolVersion.FromPackedInt(PackStreamBitConverter.ToInt32(data));
    }

    public static byte[] PackSupportedVersions()
    {
        return HandshakeBytesLazy.Value;
    }
}
<|MERGE_RESOLUTION|>--- conflicted
+++ resolved
@@ -1,111 +1,98 @@
-﻿// Copyright (c) "Neo4j"
-// Neo4j Sweden AB [http://neo4j.com]
-// 
-// This file is part of Neo4j.
-// 
-// Licensed under the Apache License, Version 2.0 (the "License").
-// You may not use this file except in compliance with the License.
-// You may obtain a copy of the License at
-// 
-//     http://www.apache.org/licenses/LICENSE-2.0
-// 
-// Unless required by applicable law or agreed to in writing, software
-// distributed under the License is distributed on an "AS IS" BASIS,
-// WITHOUT WARRANTIES OR CONDITIONS OF ANY KIND, either express or implied.
-// See the License for the specific language governing permissions and
-// limitations under the License.
-
-using System;
-using System.Linq;
-using System.Threading;
-using Neo4j.Driver.Internal.IO;
-
-namespace Neo4j.Driver.Internal;
-
-internal interface IBoltProtocolFactory
-{
-    IBoltProtocol ForVersion(BoltProtocolVersion version);
-}
-
-internal class BoltProtocolFactory : IBoltProtocolFactory
-{
-    private const string HttpErrorMessage =
-        "Server responded HTTP. Make sure you are not trying to connect to the http endpoint " +
-        "(HTTP defaults to port 7474 whereas BOLT defaults to port 7687)";
-
-    private const string NoAgreedVersion =
-        "The Neo4j server does not support any of the protocol versions supported by this client. " +
-        "Ensure that you are using driver and server versions that are compatible with one another.";
-
-    // 0x‭48 54 54 50 - or HTTP ascii codes...
-    private static readonly BoltProtocolVersion HttpBoltVersion = new(1213486160);
-    internal static readonly BoltProtocolFactory Default = new();
-
-    private static readonly Lazy<byte[]> HandshakeBytesLazy =
-        new(
-            () =>
-            {
-                //This is a 'magic' handshake identifier to indicate we're using 'BOLT'
-                //                    ('GO GO BOLT')
-                const int goGoBolt = 0x_60_60_B017;
-
-                var versions = new[]
-                {
-                    goGoBolt,
-                    // 4 versions max.
-<<<<<<< HEAD
-                    BoltProtocolVersion.V5_2.PackToIntRange(BoltProtocolVersion.V5_0),
-=======
-                    BoltProtocolVersion.V5_1.PackToIntRange(BoltProtocolVersion.V5_0),
->>>>>>> c0613670
-                    BoltProtocolVersion.V4_4.PackToIntRange(BoltProtocolVersion.V4_2),
-                    BoltProtocolVersion.V4_1.PackToInt(),
-                    BoltProtocolVersion.V3_0.PackToInt()
-                };
-
-                return versions.SelectMany(PackStreamBitConverter.GetBytes).ToArray();
-            },
-            LazyThreadSafetyMode.PublicationOnly);
-
-    private BoltProtocolFactory()
-    {
-    }
-
-    public IBoltProtocol ForVersion(BoltProtocolVersion version)
-    {
-        if (version == HttpBoltVersion)
-        {
-            throw new NotSupportedException(HttpErrorMessage);
-        }
-
-        return version switch
-        {
-            // no matching versions
-            { MajorVersion: 0, MinorVersion: 0 } => throw new NotSupportedException(NoAgreedVersion),
-            { MajorVersion: 3, MinorVersion: 0 } => BoltProtocolV3.Instance,
-<<<<<<< HEAD
-            { MajorVersion: 4, MinorVersion: <= 4, MinorVersion: >= 1 } => BoltProtocol.Instance,
-            { MajorVersion: 5, MinorVersion: <= 2, MinorVersion: >= 0 } => BoltProtocol.Instance,
-=======
-            { MajorVersion: 4, MinorVersion: 1 } => BoltProtocol.Instance,
-            { MajorVersion: 4, MinorVersion: 2 } => BoltProtocol.Instance,
-            { MajorVersion: 4, MinorVersion: 3 } => BoltProtocol.Instance,
-            { MajorVersion: 4, MinorVersion: 4 } => BoltProtocol.Instance,
-            { MajorVersion: 5, MinorVersion: 0 } => BoltProtocol.Instance,
-            { MajorVersion: 5, MinorVersion: 1 } => BoltProtocol.Instance,
->>>>>>> c0613670
-            _ => throw new NotSupportedException(
-                $"Protocol error, server suggested unexpected protocol version: {version}")
-        };
-    }
-
-    public static BoltProtocolVersion UnpackAgreedVersion(byte[] data)
-    {
-        return BoltProtocolVersion.FromPackedInt(PackStreamBitConverter.ToInt32(data));
-    }
-
-    public static byte[] PackSupportedVersions()
-    {
-        return HandshakeBytesLazy.Value;
-    }
-}
+﻿// Copyright (c) "Neo4j"
+// Neo4j Sweden AB [http://neo4j.com]
+// 
+// This file is part of Neo4j.
+// 
+// Licensed under the Apache License, Version 2.0 (the "License").
+// You may not use this file except in compliance with the License.
+// You may obtain a copy of the License at
+// 
+//     http://www.apache.org/licenses/LICENSE-2.0
+// 
+// Unless required by applicable law or agreed to in writing, software
+// distributed under the License is distributed on an "AS IS" BASIS,
+// WITHOUT WARRANTIES OR CONDITIONS OF ANY KIND, either express or implied.
+// See the License for the specific language governing permissions and
+// limitations under the License.
+
+using System;
+using System.Linq;
+using System.Threading;
+using Neo4j.Driver.Internal.IO;
+
+namespace Neo4j.Driver.Internal;
+
+internal interface IBoltProtocolFactory
+{
+    IBoltProtocol ForVersion(BoltProtocolVersion version);
+}
+
+internal class BoltProtocolFactory : IBoltProtocolFactory
+{
+    private const string HttpErrorMessage =
+        "Server responded HTTP. Make sure you are not trying to connect to the http endpoint " +
+        "(HTTP defaults to port 7474 whereas BOLT defaults to port 7687)";
+
+    private const string NoAgreedVersion =
+        "The Neo4j server does not support any of the protocol versions supported by this client. " +
+        "Ensure that you are using driver and server versions that are compatible with one another.";
+
+    // 0x‭48 54 54 50 - or HTTP ascii codes...
+    private static readonly BoltProtocolVersion HttpBoltVersion = new(1213486160);
+    internal static readonly BoltProtocolFactory Default = new();
+
+    private static readonly Lazy<byte[]> HandshakeBytesLazy =
+        new(
+            () =>
+            {
+                //This is a 'magic' handshake identifier to indicate we're using 'BOLT'
+                //                    ('GO GO BOLT')
+                const int goGoBolt = 0x_60_60_B017;
+
+                var versions = new[]
+                {
+                    goGoBolt,
+                    // 4 versions max.
+                    BoltProtocolVersion.V5_2.PackToIntRange(BoltProtocolVersion.V5_0),
+                    BoltProtocolVersion.V4_4.PackToIntRange(BoltProtocolVersion.V4_2),
+                    BoltProtocolVersion.V4_1.PackToInt(),
+                    BoltProtocolVersion.V3_0.PackToInt()
+                };
+
+                return versions.SelectMany(PackStreamBitConverter.GetBytes).ToArray();
+            },
+            LazyThreadSafetyMode.PublicationOnly);
+
+    private BoltProtocolFactory()
+    {
+    }
+
+    public IBoltProtocol ForVersion(BoltProtocolVersion version)
+    {
+        if (version == HttpBoltVersion)
+        {
+            throw new NotSupportedException(HttpErrorMessage);
+        }
+
+        return version switch
+        {
+            // no matching versions
+            { MajorVersion: 0, MinorVersion: 0 } => throw new NotSupportedException(NoAgreedVersion),
+            { MajorVersion: 3, MinorVersion: 0 } => BoltProtocolV3.Instance,
+            { MajorVersion: 4, MinorVersion: <= 4, MinorVersion: >= 1 } => BoltProtocol.Instance,
+            { MajorVersion: 5, MinorVersion: <= 2, MinorVersion: >= 0 } => BoltProtocol.Instance,
+            _ => throw new NotSupportedException(
+                $"Protocol error, server suggested unexpected protocol version: {version}")
+        };
+    }
+
+    public static BoltProtocolVersion UnpackAgreedVersion(byte[] data)
+    {
+        return BoltProtocolVersion.FromPackedInt(PackStreamBitConverter.ToInt32(data));
+    }
+
+    public static byte[] PackSupportedVersions()
+    {
+        return HandshakeBytesLazy.Value;
+    }
+}