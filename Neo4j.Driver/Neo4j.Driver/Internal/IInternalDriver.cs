--- conflicted
+++ resolved
@@ -1,46 +1,35 @@
-// Copyright (c) "Neo4j"
-// Neo4j Sweden AB [http://neo4j.com]
-// 
-// This file is part of Neo4j.
-// 
-// Licensed under the Apache License, Version 2.0 (the "License").
-// You may not use this file except in compliance with the License.
-// You may obtain a copy of the License at
-// 
-//     http://www.apache.org/licenses/LICENSE-2.0
-// 
-// Unless required by applicable law or agreed to in writing, software
-// distributed under the License is distributed on an "AS IS" BASIS,
-// WITHOUT WARRANTIES OR CONDITIONS OF ANY KIND, either express or implied.
-// See the License for the specific language governing permissions and
-// limitations under the License.
-
-using System;
-<<<<<<< HEAD
-=======
-using System.Collections.Generic;
-using System.Threading;
-using System.Threading.Tasks;
-using Neo4j.Driver.Experimental;
-using Neo4j.Driver.Experimental.FluentQueries;
->>>>>>> 9e448680
-
-namespace Neo4j.Driver.Internal;
-
-internal interface IInternalDriver : IDriver
-{
-<<<<<<< HEAD
-    IInternalAsyncSession Session(Action<SessionConfigBuilder> action, bool reactive);
-=======
-    internal interface IInternalDriver : IDriver
-    {
-        IInternalAsyncSession Session(Action<SessionConfigBuilder> action, bool reactive);
-
-        Task<EagerResult<TResult>> ExecuteQueryAsync<TResult>(
-            Query query,
-            Func<IAsyncEnumerable<IRecord>, ValueTask<TResult>> streamProcessor,
-            QueryConfig config = null,
-            CancellationToken cancellationToken = default);
-    }
->>>>>>> 9e448680
-}
+// Copyright (c) "Neo4j"
+// Neo4j Sweden AB [http://neo4j.com]
+// 
+// This file is part of Neo4j.
+// 
+// Licensed under the Apache License, Version 2.0 (the "License").
+// You may not use this file except in compliance with the License.
+// You may obtain a copy of the License at
+// 
+//     http://www.apache.org/licenses/LICENSE-2.0
+// 
+// Unless required by applicable law or agreed to in writing, software
+// distributed under the License is distributed on an "AS IS" BASIS,
+// WITHOUT WARRANTIES OR CONDITIONS OF ANY KIND, either express or implied.
+// See the License for the specific language governing permissions and
+// limitations under the License.
+
+using System;
+using System.Collections.Generic;
+using System.Threading;
+using System.Threading.Tasks;
+using Neo4j.Driver.Experimental;
+
+namespace Neo4j.Driver.Internal;
+
+internal interface IInternalDriver : IDriver
+{
+    IInternalAsyncSession Session(Action<SessionConfigBuilder> action, bool reactive);
+
+    Task<EagerResult<TResult>> ExecuteQueryAsync<TResult>(
+        Query query,
+        Func<IAsyncEnumerable<IRecord>, ValueTask<TResult>> streamProcessor,
+        QueryConfig config = null,
+        CancellationToken cancellationToken = default);
+}