// Copyright (c) "Neo4j"
// Neo4j Sweden AB [http://neo4j.com]
// 
// This file is part of Neo4j.
// 
// Licensed under the Apache License, Version 2.0 (the "License").
// You may not use this file except in compliance with the License.
// You may obtain a copy of the License at
// 
//     http://www.apache.org/licenses/LICENSE-2.0
// 
// Unless required by applicable law or agreed to in writing, software
// distributed under the License is distributed on an "AS IS" BASIS,
// WITHOUT WARRANTIES OR CONDITIONS OF ANY KIND, either express or implied.
// See the License for the specific language governing permissions and
// limitations under the License.

using System.Collections.Generic;
using System.Threading;
using System.Threading.Tasks;

namespace Neo4j.Driver.Internal.Result;

internal class ConsumableResultCursor : IInternalResultCursor
{
<<<<<<< HEAD
    private readonly IInternalResultCursor _cursor;
    private bool _isConsumed;

    public ConsumableResultCursor(IInternalResultCursor cursor)
=======
    internal class ConsumableResultCursor : IInternalResultCursor, IAsyncEnumerator<IRecord>
>>>>>>> 9e448680
    {
        _cursor = cursor;
    }

    public Task<string[]> KeysAsync()
    {
        return _cursor.KeysAsync();
    }

    public Task<IResultSummary> ConsumeAsync()
    {
        _isConsumed = true;
        return _cursor.ConsumeAsync();
    }

    public Task<IRecord> PeekAsync()
    {
        AssertNotConsumed();
        return _cursor.PeekAsync();
    }

    public Task<bool> FetchAsync()
    {
        AssertNotConsumed();
        return _cursor.FetchAsync();
    }

    public IRecord Current
    {
        get
        {
            AssertNotConsumed();
<<<<<<< HEAD
            return _cursor.Current;
=======
            return _cursor.FetchAsync();
        }

        public ValueTask<bool> MoveNextAsync()
        {
            return new ValueTask<bool>(FetchAsync());
        }

        public IRecord Current
        {
            get
            {
                AssertNotConsumed();
                return _cursor.Current;
            }
>>>>>>> 9e448680
        }
    }

    public bool IsOpen => !_isConsumed;

    public void Cancel()
    {
        _cursor.Cancel();
    }

    private void AssertNotConsumed()
    {
        if (_isConsumed)
        {
            throw ErrorExtensions.NewResultConsumedException();
        }

        public IAsyncEnumerator<IRecord> GetAsyncEnumerator(CancellationToken cancellationToken = default)
        {
            return this;
        }

        public ValueTask DisposeAsync()
        {
            return new ValueTask(Task.CompletedTask);
        }
    }
}<|MERGE_RESOLUTION|>--- conflicted
+++ resolved
@@ -21,18 +21,24 @@
 
 namespace Neo4j.Driver.Internal.Result;
 
-internal class ConsumableResultCursor : IInternalResultCursor
+internal class ConsumableResultCursor : IInternalResultCursor, IAsyncEnumerator<IRecord>
 {
-<<<<<<< HEAD
     private readonly IInternalResultCursor _cursor;
     private bool _isConsumed;
 
     public ConsumableResultCursor(IInternalResultCursor cursor)
-=======
-    internal class ConsumableResultCursor : IInternalResultCursor, IAsyncEnumerator<IRecord>
->>>>>>> 9e448680
     {
         _cursor = cursor;
+    }
+
+    public ValueTask<bool> MoveNextAsync()
+    {
+        return new ValueTask<bool>(FetchAsync());
+    }
+
+    public ValueTask DisposeAsync()
+    {
+        return new ValueTask(Task.CompletedTask);
     }
 
     public Task<string[]> KeysAsync()
@@ -63,25 +69,7 @@
         get
         {
             AssertNotConsumed();
-<<<<<<< HEAD
             return _cursor.Current;
-=======
-            return _cursor.FetchAsync();
-        }
-
-        public ValueTask<bool> MoveNextAsync()
-        {
-            return new ValueTask<bool>(FetchAsync());
-        }
-
-        public IRecord Current
-        {
-            get
-            {
-                AssertNotConsumed();
-                return _cursor.Current;
-            }
->>>>>>> 9e448680
         }
     }
 
@@ -92,21 +80,16 @@
         _cursor.Cancel();
     }
 
+    public IAsyncEnumerator<IRecord> GetAsyncEnumerator(CancellationToken cancellationToken = default)
+    {
+        return this;
+    }
+
     private void AssertNotConsumed()
     {
         if (_isConsumed)
         {
             throw ErrorExtensions.NewResultConsumedException();
         }
-
-        public IAsyncEnumerator<IRecord> GetAsyncEnumerator(CancellationToken cancellationToken = default)
-        {
-            return this;
-        }
-
-        public ValueTask DisposeAsync()
-        {
-            return new ValueTask(Task.CompletedTask);
-        }
     }
 }