﻿// Copyright (c) "Neo4j"
// Neo4j Sweden AB [http://neo4j.com]
// 
// This file is part of Neo4j.
// 
// Licensed under the Apache License, Version 2.0 (the "License").
// You may not use this file except in compliance with the License.
// You may obtain a copy of the License at
// 
//     http://www.apache.org/licenses/LICENSE-2.0
// 
// Unless required by applicable law or agreed to in writing, software
// distributed under the License is distributed on an "AS IS" BASIS,
// WITHOUT WARRANTIES OR CONDITIONS OF ANY KIND, either express or implied.
// See the License for the specific language governing permissions and
// limitations under the License.

using System;
<<<<<<< HEAD
=======
using System.Collections.Generic;
using System.Threading;
>>>>>>> 9e448680
using System.Threading.Tasks;

namespace Neo4j.Driver.Internal.Result;

internal class ResultCursor : IInternalResultCursor
{
<<<<<<< HEAD
    private readonly IResultStream _resultStream;
    private bool _atEnd;
    private IRecord _current;
=======
    internal class ResultCursor : IInternalResultCursor, IAsyncEnumerator<IRecord>
    {
        private bool _atEnd;
        private IRecord _peeked;
        private IRecord _current;
>>>>>>> 9e448680

    private Task<string[]> _keys;
    private IRecord _peeked;
    private Task<IResultSummary> _summary;

    public ResultCursor(IResultStream resultStream)
    {
        _resultStream = resultStream ?? throw new ArgumentNullException(nameof(resultStream));
    }

    public Task<string[]> KeysAsync()
    {
        if (_keys == null)
        {
            _keys = _resultStream.GetKeysAsync();
        }

        return _keys;
    }

    public Task<IResultSummary> ConsumeAsync()
    {
        if (_summary == null)
        {
            Cancel();
            _summary = _resultStream.ConsumeAsync();
        }
        else
        {
            if (_summary.IsFaulted)
            {
                _summary = _resultStream.ConsumeAsync();
            }
        }

        return _summary;
    }

    public async Task<IRecord> PeekAsync()
    {
        if (_peeked != null)
        {
            return _peeked;
        }

        if (_atEnd)
        {
            return null;
        }

        _peeked = await _resultStream.NextRecordAsync().ConfigureAwait(false);
        if (_peeked == null)
        {
            _atEnd = true;

            return null;
        }

        return _peeked;
    }

    public async Task<bool> FetchAsync()
    {
        if (_peeked != null)
        {
            _current = _peeked;
            _peeked = null;
        }
        else
        {
            try
            {
                _current = await _resultStream.NextRecordAsync().ConfigureAwait(false);
            }
            finally
            {
                if (_current == null)
                {
                    _atEnd = true;
                }
            }
        }

<<<<<<< HEAD
        return _current != null;
    }

    public IRecord Current
    {
        get
=======
        ValueTask<bool> IAsyncEnumerator<IRecord>.MoveNextAsync()
        {
            return new ValueTask<bool>(FetchAsync());
        }

        public IRecord Current
>>>>>>> 9e448680
        {
            if (!_atEnd && _current == null && _peeked == null)
            {
                throw new InvalidOperationException("Tried to access Current without calling FetchAsync.");
            }

            return _current;
        }
    }

    public bool IsOpen => _summary == null;

<<<<<<< HEAD
    public void Cancel()
    {
        _resultStream.Cancel();
=======
        public void Cancel()
        {
            _resultStream.Cancel();
        }

        public IAsyncEnumerator<IRecord> GetAsyncEnumerator(CancellationToken cancellationToken = default)
        {
            return this;
        }

        public ValueTask DisposeAsync()
        {
            // should we ConsumeAsync here? Probably not.
            return new ValueTask(Task.CompletedTask);
        }
>>>>>>> 9e448680
    }
}<|MERGE_RESOLUTION|>--- conflicted
+++ resolved
@@ -16,28 +16,17 @@
 // limitations under the License.
 
 using System;
-<<<<<<< HEAD
-=======
 using System.Collections.Generic;
 using System.Threading;
->>>>>>> 9e448680
 using System.Threading.Tasks;
 
 namespace Neo4j.Driver.Internal.Result;
 
-internal class ResultCursor : IInternalResultCursor
+internal class ResultCursor : IInternalResultCursor, IAsyncEnumerator<IRecord>
 {
-<<<<<<< HEAD
     private readonly IResultStream _resultStream;
     private bool _atEnd;
     private IRecord _current;
-=======
-    internal class ResultCursor : IInternalResultCursor, IAsyncEnumerator<IRecord>
-    {
-        private bool _atEnd;
-        private IRecord _peeked;
-        private IRecord _current;
->>>>>>> 9e448680
 
     private Task<string[]> _keys;
     private IRecord _peeked;
@@ -46,6 +35,17 @@
     public ResultCursor(IResultStream resultStream)
     {
         _resultStream = resultStream ?? throw new ArgumentNullException(nameof(resultStream));
+    }
+
+    ValueTask<bool> IAsyncEnumerator<IRecord>.MoveNextAsync()
+    {
+        return new ValueTask<bool>(FetchAsync());
+    }
+
+    public ValueTask DisposeAsync()
+    {
+        // should we ConsumeAsync here? Probably not.
+        return new ValueTask(Task.CompletedTask);
     }
 
     public Task<string[]> KeysAsync()
@@ -121,21 +121,12 @@
             }
         }
 
-<<<<<<< HEAD
         return _current != null;
     }
 
     public IRecord Current
     {
         get
-=======
-        ValueTask<bool> IAsyncEnumerator<IRecord>.MoveNextAsync()
-        {
-            return new ValueTask<bool>(FetchAsync());
-        }
-
-        public IRecord Current
->>>>>>> 9e448680
         {
             if (!_atEnd && _current == null && _peeked == null)
             {
@@ -148,26 +139,13 @@
 
     public bool IsOpen => _summary == null;
 
-<<<<<<< HEAD
     public void Cancel()
     {
         _resultStream.Cancel();
-=======
-        public void Cancel()
-        {
-            _resultStream.Cancel();
-        }
+    }
 
-        public IAsyncEnumerator<IRecord> GetAsyncEnumerator(CancellationToken cancellationToken = default)
-        {
-            return this;
-        }
-
-        public ValueTask DisposeAsync()
-        {
-            // should we ConsumeAsync here? Probably not.
-            return new ValueTask(Task.CompletedTask);
-        }
->>>>>>> 9e448680
+    public IAsyncEnumerator<IRecord> GetAsyncEnumerator(CancellationToken cancellationToken = default)
+    {
+        return this;
     }
 }