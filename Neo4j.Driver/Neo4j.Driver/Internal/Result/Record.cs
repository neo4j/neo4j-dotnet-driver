--- conflicted
+++ resolved
@@ -21,11 +21,6 @@
 
 internal sealed class Record : IRecord
 {
-<<<<<<< HEAD
-    private readonly Dictionary<string,object> _values;
-
-    public Record(string[] keys, object[] values)
-=======
     private readonly IReadOnlyDictionary<string, int> _fieldLookup;
     private readonly IReadOnlyDictionary<string, int> _invariantFieldLookup;
     private readonly object[] _fieldValues;
@@ -49,7 +44,6 @@
 
     /// <inheritdoc />
     public T Get<T>(string key)
->>>>>>> 9a6210b3
     {
         return _fieldValues[_fieldLookup[key]].As<T>();
     }
@@ -62,11 +56,6 @@
             value = _fieldValues[index].As<T>();
             return true;
         }
-<<<<<<< HEAD
-        
-        _values = new Dictionary<string, object>(keys.Length);
-=======
->>>>>>> 9a6210b3
 
         value = default;
         return false;
@@ -83,12 +72,6 @@
     {
         if (_invariantFieldLookup.TryGetValue(key, out var index))
         {
-<<<<<<< HEAD
-            _values.Add(keys[i], values[i]); 
-        }
-
-        Keys = keys;
-=======
             value = _fieldValues[index].As<T>();
             return true;
         }
@@ -119,17 +102,11 @@
     IEnumerator<KeyValuePair<string, object>> IEnumerable<KeyValuePair<string, object>>.GetEnumerator()
     {
         return Keys.Select((key, i) => new KeyValuePair<string, object>(key, _fieldValues[i])).GetEnumerator();
->>>>>>> 9a6210b3
     }
 
     /// <inheritdoc />
     IEnumerator IEnumerable.GetEnumerator() => ((IEnumerable<KeyValuePair<string, object>>)this).GetEnumerator();
 
-<<<<<<< HEAD
-    public IReadOnlyDictionary<string, object> Values => _values;
-    public IReadOnlyList<string> Keys { get; }
-=======
     /// <inheritdoc />
     int IReadOnlyCollection<KeyValuePair<string, object>>.Count => _fieldLookup.Count;
->>>>>>> 9a6210b3
 }