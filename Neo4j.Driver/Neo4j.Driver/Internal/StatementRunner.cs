// Copyright (c) 2002-2017 "Neo Technology,"
// Network Engine for Objects in Lund AB [http://neotechnology.com]
// 
// This file is part of Neo4j.
// 
// Licensed under the Apache License, Version 2.0 (the "License");
// you may not use this file except in compliance with the License.
// You may obtain a copy of the License at
// 
//     http://www.apache.org/licenses/LICENSE-2.0
// 
// Unless required by applicable law or agreed to in writing, software
// distributed under the License is distributed on an "AS IS" BASIS,
// WITHOUT WARRANTIES OR CONDITIONS OF ANY KIND, either express or implied.
// See the License for the specific language governing permissions and
// limitations under the License.

using System.Collections.Generic;
using System.Threading.Tasks;
using Neo4j.Driver.V1;

namespace Neo4j.Driver.Internal
{
    internal abstract class StatementRunner : LoggerBase, IStatementRunner, IStatementRunnerAsync
    {
        protected StatementRunner(ILogger logger) : base(logger)
        {
        }

        public abstract IStatementResult Run(Statement statement);
<<<<<<< HEAD
        public abstract Task<IStatementResultCursor> RunAsync(Statement statement);
=======

        public abstract Task<IStatementResultReader> RunAsync(Statement statement);
>>>>>>> 68c3a91d

        public IStatementResult Run(string statement)
        {
            return Run(new Statement(statement));
        }

        public Task<IStatementResultReader> RunAsync(string statement)
        {
            return RunAsync(new Statement(statement));
        }

<<<<<<< HEAD
        public Task<IStatementResultCursor> RunAsync(string statement, IDictionary<string, object> parameters = null)
=======
        public IStatementResult Run(string statement, IDictionary<string, object> parameters)
        {
            return Run(new Statement(statement, parameters));
        }

        public Task<IStatementResultReader> RunAsync(string statement, IDictionary<string, object> parameters)
>>>>>>> 68c3a91d
        {
            return RunAsync(new Statement(statement, parameters));
        }

<<<<<<< HEAD
        public Task<IStatementResultCursor> RunAsync(string statement, object parameters)
=======
        public IStatementResult Run(string statement, object parameters)
        {
            var cypherStatement = new Statement(statement, parameters.ToDictionary());
            return Run(cypherStatement);
        }

        public Task<IStatementResultReader> RunAsync(string statement, object parameters)
>>>>>>> 68c3a91d
        {
            return RunAsync(new Statement(statement, parameters.ToDictionary()));
        }
    }

    internal interface IResultResourceHandler
    {
        void OnResultConsumed();
        Task OnResultConsumedAsync();
    }

    internal interface ITransactionResourceHandler
    {
        void OnTransactionDispose();
        Task OnTransactionDisposeAsync();
    }
}<|MERGE_RESOLUTION|>--- conflicted
+++ resolved
@@ -28,12 +28,7 @@
         }
 
         public abstract IStatementResult Run(Statement statement);
-<<<<<<< HEAD
         public abstract Task<IStatementResultCursor> RunAsync(Statement statement);
-=======
-
-        public abstract Task<IStatementResultReader> RunAsync(Statement statement);
->>>>>>> 68c3a91d
 
         public IStatementResult Run(string statement)
         {
@@ -45,31 +40,23 @@
             return RunAsync(new Statement(statement));
         }
 
-<<<<<<< HEAD
-        public Task<IStatementResultCursor> RunAsync(string statement, IDictionary<string, object> parameters = null)
-=======
         public IStatementResult Run(string statement, IDictionary<string, object> parameters)
         {
             return Run(new Statement(statement, parameters));
         }
 
-        public Task<IStatementResultReader> RunAsync(string statement, IDictionary<string, object> parameters)
->>>>>>> 68c3a91d
+        public Task<IStatementResultCursor> RunAsync(string statement, IDictionary<string, object> parameters)
         {
             return RunAsync(new Statement(statement, parameters));
         }
 
-<<<<<<< HEAD
-        public Task<IStatementResultCursor> RunAsync(string statement, object parameters)
-=======
         public IStatementResult Run(string statement, object parameters)
         {
             var cypherStatement = new Statement(statement, parameters.ToDictionary());
             return Run(cypherStatement);
         }
 
-        public Task<IStatementResultReader> RunAsync(string statement, object parameters)
->>>>>>> 68c3a91d
+        public Task<IStatementResultCursor> RunAsync(string statement, object parameters)
         {
             return RunAsync(new Statement(statement, parameters.ToDictionary()));
         }
