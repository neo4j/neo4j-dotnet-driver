--- conflicted
+++ resolved
@@ -1,137 +1,100 @@
-﻿// Copyright (c) "Neo4j"
-// Neo4j Sweden AB [http://neo4j.com]
-// 
-// This file is part of Neo4j.
-// 
-// Licensed under the Apache License, Version 2.0 (the "License").
-// You may not use this file except in compliance with the License.
-// You may obtain a copy of the License at
-// 
-//     http://www.apache.org/licenses/LICENSE-2.0
-// 
-// Unless required by applicable law or agreed to in writing, software
-// distributed under the License is distributed on an "AS IS" BASIS,
-// WITHOUT WARRANTIES OR CONDITIONS OF ANY KIND, either express or implied.
-// See the License for the specific language governing permissions and
-// limitations under the License.
-
-using System;
-using System.Collections.Generic;
-using Neo4j.Driver.Internal.IO;
-using Neo4j.Driver.Internal.IO.MessageSerializers;
-
-namespace Neo4j.Driver.Internal.Messaging;
-
-internal sealed class HelloMessage : IRequestMessage
-{
-    private const string UserAgentMetadataKey = "user_agent";
-    private const string RoutingMetadataKey = "routing";
-<<<<<<< HEAD
-
-=======
->>>>>>> e0198527
-    public HelloMessage(
-        BoltProtocolVersion version,
-        string userAgent,
-        IDictionary<string, object> authToken,
-        IDictionary<string, string> routingContext)
-    {
-<<<<<<< HEAD
-        Metadata = authToken?.Count > 0 
-            ? new Dictionary<string, object>(authToken) { [UserAgentMetadataKey] = userAgent }
-            : new Dictionary<string, object> { [UserAgentMetadataKey] = userAgent };
-
-        // Routing added in 4.1, subsequent hellos should include it.
-        if (version >= BoltProtocolVersion.V4_1)
-        {
-            Metadata.Add(RoutingMetadataKey, routingContext);
-=======
-        if (version >= BoltProtocolVersion.V5_1)
-        {
-            throw new ArgumentOutOfRangeException(nameof(version), version, "Should be Bolt version 5.0 or less");
-        }
-        
-        if (authToken?.Count > 0)
-        {
-            Metadata = new Dictionary<string, object>(authToken) { [UserAgentMetadataKey] = userAgent };
->>>>>>> e0198527
-        }
-
-        if (version >= BoltProtocolVersion.V4_3 && version < BoltProtocolVersion.V5_0)
-        {
-<<<<<<< HEAD
-            Metadata.Add("patch_bolt", new[] { "utc" });
-=======
-            Metadata = new Dictionary<string, object> { [UserAgentMetadataKey] = userAgent };
->>>>>>> e0198527
-        }
-    }
-
-    public HelloMessage(
-        BoltProtocolVersion version,
-        string userAgent,
-        IDictionary<string, string> routingContext,
-        INotificationsConfig notificationsConfig)
-    {
-        if (version < BoltProtocolVersion.V5_1)
-        {
-<<<<<<< HEAD
-            throw new ArgumentOutOfRangeException(nameof(version), version, "should be Bolt version 5.1+");
-=======
-            Metadata.Add(RoutingMetadataKey, routingContext);
->>>>>>> e0198527
-        }
-        
-        Metadata = new Dictionary<string, object>
-        {
-            [UserAgentMetadataKey] = userAgent,
-            [RoutingMetadataKey] = routingContext
-        };
-
-        if (version >= BoltProtocolVersion.V5_2)
-        {
-<<<<<<< HEAD
-            Utils.NotificationsMetadataWriter.AddNotificationsConfigToMetadata(Metadata, notificationsConfig);
-        }
-    }
-
-=======
-            Metadata.Add("patch_bolt", new[] { "utc" });
-        }
-    }
-
-    public HelloMessage(
-        BoltProtocolVersion version,
-        string userAgent,
-        IDictionary<string, string> routingContext)
-    {
-        if (version < BoltProtocolVersion.V5_1)
-        {
-            throw new ArgumentOutOfRangeException(nameof(version), version, "should be Bolt version 5.1+");
-        }
-
-        Metadata = new Dictionary<string, object>
-        {
-            [UserAgentMetadataKey] = userAgent,
-            [RoutingMetadataKey] = routingContext
-        };
-    }
-    
->>>>>>> e0198527
-    public IDictionary<string, object> Metadata { get; }
-
-    public IPackStreamSerializer Serializer => HelloMessageSerializer.Instance;
-
-    public override string ToString()
-    {
-        var metadataCopy = new Dictionary<string, object>(Metadata);
-
-        if (metadataCopy.ContainsKey(AuthToken.CredentialsKey))
-        {
-            metadataCopy[AuthToken.CredentialsKey] = "******";
-        }
-
-        return $"HELLO {metadataCopy.ToContentString()}";
-    }
-}
-
+﻿// Copyright (c) "Neo4j"
+// Neo4j Sweden AB [http://neo4j.com]
+// 
+// This file is part of Neo4j.
+// 
+// Licensed under the Apache License, Version 2.0 (the "License").
+// You may not use this file except in compliance with the License.
+// You may obtain a copy of the License at
+// 
+//     http://www.apache.org/licenses/LICENSE-2.0
+// 
+// Unless required by applicable law or agreed to in writing, software
+// distributed under the License is distributed on an "AS IS" BASIS,
+// WITHOUT WARRANTIES OR CONDITIONS OF ANY KIND, either express or implied.
+// See the License for the specific language governing permissions and
+// limitations under the License.
+
+using System;
+using System.Collections.Generic;
+using Neo4j.Driver.Internal.IO;
+using Neo4j.Driver.Internal.IO.MessageSerializers;
+
+namespace Neo4j.Driver.Internal.Messaging;
+
+internal sealed class HelloMessage : IRequestMessage
+{
+    private const string UserAgentMetadataKey = "user_agent";
+    private const string RoutingMetadataKey = "routing";
+
+    public HelloMessage(
+        BoltProtocolVersion version,
+        string userAgent,
+        IDictionary<string, object> authToken,
+        IDictionary<string, string> routingContext)
+    {
+        if (version >= BoltProtocolVersion.V5_1)
+        {
+            throw new ArgumentOutOfRangeException(nameof(version), version, "Should be Bolt version 5.0 or less");
+        }
+        
+        if (authToken?.Count > 0)
+        {
+            Metadata = new Dictionary<string, object>(authToken) { [UserAgentMetadataKey] = userAgent };
+        }
+        else
+        {
+            Metadata = new Dictionary<string, object> { [UserAgentMetadataKey] = userAgent };
+        }
+
+        if (version >= BoltProtocolVersion.V4_3 && version < BoltProtocolVersion.V5_0)
+        {
+            Metadata.Add("patch_bolt", new[] { "utc" });
+        }
+    }
+
+    public HelloMessage(
+        BoltProtocolVersion version,
+        string userAgent,
+        IDictionary<string, string> routingContext,
+        INotificationsConfig notificationsConfig)
+    {
+        if (version < BoltProtocolVersion.V5_1)
+        {
+            throw new ArgumentOutOfRangeException(nameof(version), version, "should be Bolt version 5.1+");
+        }
+
+        if (version < BoltProtocolVersion.V5_1)
+        {
+            Metadata.Add(RoutingMetadataKey, routingContext);
+        }
+        
+        Metadata = new Dictionary<string, object>
+        {
+            [UserAgentMetadataKey] = userAgent,
+            [RoutingMetadataKey] = routingContext
+        };
+
+        if (version >= BoltProtocolVersion.V5_2)
+        {
+            Utils.NotificationsMetadataWriter.AddNotificationsConfigToMetadata(Metadata, notificationsConfig);
+        }
+    }
+
+    public IDictionary<string, object> Metadata { get; }
+
+    public IPackStreamSerializer Serializer => HelloMessageSerializer.Instance;
+
+    public override string ToString()
+    {
+        var metadataCopy = new Dictionary<string, object>(Metadata);
+
+        if (metadataCopy.ContainsKey(AuthToken.CredentialsKey))
+        {
+            metadataCopy[AuthToken.CredentialsKey] = "******";
+        }
+
+        return $"HELLO {metadataCopy.ToContentString()}";
+    }
+}
+