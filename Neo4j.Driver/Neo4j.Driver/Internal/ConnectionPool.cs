--- conflicted
+++ resolved
@@ -69,13 +69,9 @@
         IPooledConnectionFactory connectionFactory,
         ConnectionPoolSettings connectionPoolSettings,
         ILogger logger,
-<<<<<<< HEAD
+        ConnectionSettings connectionSettings,
         IDictionary<string, string> routingContext,
         INotificationsConfig notificationsConfig = null)
-=======
-        ConnectionSettings connectionSettings,
-        IDictionary<string, string> routingContext)
->>>>>>> c0613670
     {
         _uri = uri;
         _id = $"pool-{_uri.Host}:{_uri.Port}";
@@ -113,13 +109,9 @@
             connectionFactory,
             poolSettings ?? new ConnectionPoolSettings(Config.Default),
             logger,
-<<<<<<< HEAD
+            new ConnectionSettings(new Uri("bolt://localhost:7687"), AuthTokenManagers.None, Config.Default),
             null,
             notificationsConfig)
-=======
-            new ConnectionSettings(new Uri("bolt://localhost:7687"), AuthTokenManagers.None, Config.Default),
-            null)
->>>>>>> c0613670
     {
         _connectionSettings = connectionSettings;
         _idleConnections = idleConnections ?? new BlockingCollection<IPooledConnection>();
