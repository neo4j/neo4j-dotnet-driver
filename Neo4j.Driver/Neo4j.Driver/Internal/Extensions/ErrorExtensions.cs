﻿// Copyright (c) "Neo4j"
// Neo4j Sweden AB [http://neo4j.com]
// 
// This file is part of Neo4j.
// 
// Licensed under the Apache License, Version 2.0 (the "License").
// You may not use this file except in compliance with the License.
// You may obtain a copy of the License at
// 
//     http://www.apache.org/licenses/LICENSE-2.0
// 
// Unless required by applicable law or agreed to in writing, software
// distributed under the License is distributed on an "AS IS" BASIS,
// WITHOUT WARRANTIES OR CONDITIONS OF ANY KIND, either express or implied.
// See the License for the specific language governing permissions and
// limitations under the License.

using System;
using System.IO;
using System.Net.Sockets;

namespace Neo4j.Driver.Internal;

internal static class ErrorExtensions
{
    public static Neo4jException ParseServerException(string code, string message)
    {
        Neo4jException error;
        var parts = code.Split('.');
        var classification = parts[1].ToLowerInvariant();
        switch (classification)
        {
<<<<<<< HEAD
            case "clienterror":
                if (AuthenticationException.IsAuthenticationError(code))
                {
                    error = new AuthenticationException(message);
                }
                else if (AuthorizationException.IsAuthorizationError(code))
                {
                    error = new AuthorizationException(message);
                }
                else if (ProtocolException.IsProtocolError(code))
                {
                    error = new ProtocolException(code, message);
                }
                else if (FatalDiscoveryException.IsFatalDiscoveryError(code))
                {
                    error = new FatalDiscoveryException(message);
                }
                else if (TokenExpiredException.IsTokenExpiredError(code))
                {
                    error = new TokenExpiredException(message);
                }
                else if (InvalidBookmarkException.IsInvalidBookmarkException(code))
                {
                    error = new InvalidBookmarkException(message);
                }
                else
                {
                    error = new ClientException(code, message);
                }
=======
            Neo4jException error;
            var parts = code.Split('.');
            var classification = parts[1].ToLowerInvariant();
            switch (classification)
            {
                case "clienterror":
                    if (AuthenticationException.IsAuthenticationError(code))
                    {
                        error = new AuthenticationException(message);
                    }
					else if(AuthorizationException.IsAuthorizationError(code))
					{
						error = new AuthorizationException(message);
					}
                    else if (ProtocolException.IsProtocolError(code))
                    {
                        error = new ProtocolException(code, message);
                    }
                    else if (FatalDiscoveryException.IsFatalDiscoveryError(code))
                    {
                        error = new FatalDiscoveryException(message);
                    }
					else if(TokenExpiredException.IsTokenExpiredError(code))
					{
						error = new TokenExpiredException(message);
					}
					else if(InvalidBookmarkException.IsInvalidBookmarkException(code))
					{
						error = new InvalidBookmarkException(message);
					}
                    else if (InvalidBookmarkMixtureException.IsInvalidBookmarkMixtureException(code))
                    {
                        error = new InvalidBookmarkMixtureException(message);
                    }
                    else if (ArgumentErrorException.IsArgumentErrorException(code))
                    {
                        error = new ArgumentErrorException(message);
                    }
                    else if (TypeException.IsTypeException(code))
                    {
                        error = new TypeException(message);
                    }
                    else if (ForbiddenException.IsForbiddenException(code))
                    {
                        error = new ForbiddenException(message);
                    }
                    // this one needs to come after it has checked all other possibilities
                    else if (UnknownSecurityException.IsUnknownSecurityException(code))
                    {
                        return new UnknownSecurityException(message, code);
                    }
                    else
                    {
                        error = new ClientException(code, message);
                    }

                    break;
                case "transienterror":
                    error = new TransientException(code, message);
                    break;
                default:
                    error = new DatabaseException(code, message);
                    break;
            }

            return error;
        }
>>>>>>> 4ed2bffd

                break;

            case "transienterror":
                error = new TransientException(code, message);
                break;

            default:
                error = new DatabaseException(code, message);
                break;
        }

        return error;
    }

    public static bool CanBeRetried(this Exception error)
    {
        return error is Neo4jException neo4JException && neo4JException.CanBeRetried;
    }

    public static bool IsRecoverableError(this Exception error)
    {
        return error is ClientException || error is TransientException;
    }

    public static bool IsConnectionError(this Exception error)
    {
        return error is IOException ||
            error is SocketException ||
            error.GetBaseException() is IOException ||
            error.GetBaseException() is SocketException;
    }

    public static bool IsAuthorizationError(this Exception error)
    {
        return error is AuthorizationException;
    }

    public static bool IsDatabaseUnavailableError(this Exception error)
    {
        return error.HasErrorCode("Neo.TransientError.General.DatabaseUnavailable");
    }

    public static bool IsClusterError(this Exception error)
    {
        return IsClusterNotALeaderError(error) || IsForbiddenOnReadOnlyDatabaseError(error);
    }

    private static bool IsClusterNotALeaderError(this Exception error)
    {
        return error.HasErrorCode("Neo.ClientError.Cluster.NotALeader");
    }

    private static bool IsForbiddenOnReadOnlyDatabaseError(this Exception error)
    {
        return error.HasErrorCode("Neo.ClientError.General.ForbiddenOnReadOnlyDatabase");
    }

    private static bool HasErrorCode(this Exception error, string code)
    {
        var exception = error as Neo4jException;
        return exception?.Code != null && exception.Code.Equals(code);
    }

    public static ResultConsumedException NewResultConsumedException()
    {
        return new ResultConsumedException(
            "Cannot access records on this result any more as the result has already been consumed " +
            "or the query runner where the result is created has already been closed.");
    }
}<|MERGE_RESOLUTION|>--- conflicted
+++ resolved
@@ -3,8 +3,8 @@
 // 
 // This file is part of Neo4j.
 // 
-// Licensed under the Apache License, Version 2.0 (the "License").
-// You may not use this file except in compliance with the License.
+// Licensed under the Apache License, Version 2.0 (the "License");
+// you may not use this file except in compliance with the License.
 // You may obtain a copy of the License at
 // 
 //     http://www.apache.org/licenses/LICENSE-2.0
@@ -19,48 +19,12 @@
 using System.IO;
 using System.Net.Sockets;
 
-namespace Neo4j.Driver.Internal;
-
-internal static class ErrorExtensions
+namespace Neo4j.Driver.Internal
 {
-    public static Neo4jException ParseServerException(string code, string message)
+    internal static class ErrorExtensions
     {
-        Neo4jException error;
-        var parts = code.Split('.');
-        var classification = parts[1].ToLowerInvariant();
-        switch (classification)
+        public static Neo4jException ParseServerException(string code, string message)
         {
-<<<<<<< HEAD
-            case "clienterror":
-                if (AuthenticationException.IsAuthenticationError(code))
-                {
-                    error = new AuthenticationException(message);
-                }
-                else if (AuthorizationException.IsAuthorizationError(code))
-                {
-                    error = new AuthorizationException(message);
-                }
-                else if (ProtocolException.IsProtocolError(code))
-                {
-                    error = new ProtocolException(code, message);
-                }
-                else if (FatalDiscoveryException.IsFatalDiscoveryError(code))
-                {
-                    error = new FatalDiscoveryException(message);
-                }
-                else if (TokenExpiredException.IsTokenExpiredError(code))
-                {
-                    error = new TokenExpiredException(message);
-                }
-                else if (InvalidBookmarkException.IsInvalidBookmarkException(code))
-                {
-                    error = new InvalidBookmarkException(message);
-                }
-                else
-                {
-                    error = new ClientException(code, message);
-                }
-=======
             Neo4jException error;
             var parts = code.Split('.');
             var classification = parts[1].ToLowerInvariant();
@@ -128,75 +92,60 @@
 
             return error;
         }
->>>>>>> 4ed2bffd
 
-                break;
-
-            case "transienterror":
-                error = new TransientException(code, message);
-                break;
-
-            default:
-                error = new DatabaseException(code, message);
-                break;
+        public static bool CanBeRetried(this Exception error)
+        {
+            return error is Neo4jException neo4JException && neo4JException.CanBeRetried;
         }
 
-        return error;
-    }
+        public static bool IsRecoverableError(this Exception error)
+        {
+            return error is ClientException || error is TransientException;
+        }
 
-    public static bool CanBeRetried(this Exception error)
-    {
-        return error is Neo4jException neo4JException && neo4JException.CanBeRetried;
-    }
+        public static bool IsConnectionError(this Exception error)
+        {
+            return error is IOException || error is SocketException ||
+                   error.GetBaseException() is IOException || error.GetBaseException() is SocketException;
+        }
 
-    public static bool IsRecoverableError(this Exception error)
-    {
-        return error is ClientException || error is TransientException;
-    }
+		public static bool IsAuthorizationError(this Exception error)
+		{
+			return error is AuthorizationException;
+		}
 
-    public static bool IsConnectionError(this Exception error)
-    {
-        return error is IOException ||
-            error is SocketException ||
-            error.GetBaseException() is IOException ||
-            error.GetBaseException() is SocketException;
-    }
+        public static bool IsDatabaseUnavailableError(this Exception error)
+        {
+            return error.HasErrorCode("Neo.TransientError.General.DatabaseUnavailable");
+        }
 
-    public static bool IsAuthorizationError(this Exception error)
-    {
-        return error is AuthorizationException;
-    }
+        public static bool IsClusterError(this Exception error)
+        {
+            return IsClusterNotALeaderError(error)
+                   || IsForbiddenOnReadOnlyDatabaseError(error);
+        }
 
-    public static bool IsDatabaseUnavailableError(this Exception error)
-    {
-        return error.HasErrorCode("Neo.TransientError.General.DatabaseUnavailable");
-    }
+        private static bool IsClusterNotALeaderError(this Exception error)
+        {
+            return error.HasErrorCode("Neo.ClientError.Cluster.NotALeader");
+        }
 
-    public static bool IsClusterError(this Exception error)
-    {
-        return IsClusterNotALeaderError(error) || IsForbiddenOnReadOnlyDatabaseError(error);
-    }
+        private static bool IsForbiddenOnReadOnlyDatabaseError(this Exception error)
+        {
+            return error.HasErrorCode("Neo.ClientError.General.ForbiddenOnReadOnlyDatabase");
+        }
 
-    private static bool IsClusterNotALeaderError(this Exception error)
-    {
-        return error.HasErrorCode("Neo.ClientError.Cluster.NotALeader");
-    }
+        private static bool HasErrorCode(this Exception error, string code)
+        {
+            var exception = error as Neo4jException;
+            return exception?.Code != null && exception.Code.Equals(code);
+        }
 
-    private static bool IsForbiddenOnReadOnlyDatabaseError(this Exception error)
-    {
-        return error.HasErrorCode("Neo.ClientError.General.ForbiddenOnReadOnlyDatabase");
-    }
-
-    private static bool HasErrorCode(this Exception error, string code)
-    {
-        var exception = error as Neo4jException;
-        return exception?.Code != null && exception.Code.Equals(code);
-    }
-
-    public static ResultConsumedException NewResultConsumedException()
-    {
-        return new ResultConsumedException(
-            "Cannot access records on this result any more as the result has already been consumed " +
-            "or the query runner where the result is created has already been closed.");
+        public static ResultConsumedException NewResultConsumedException()
+        {
+            return new ResultConsumedException(
+                "Cannot access records on this result any more as the result has already been consumed " +
+                "or the query runner where the result is created has already been closed.");
+        }
     }
 }