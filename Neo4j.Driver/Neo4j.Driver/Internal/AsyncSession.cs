﻿// Copyright (c) "Neo4j"
// Neo4j Sweden AB [http://neo4j.com]
// 
// This file is part of Neo4j.
// 
// Licensed under the Apache License, Version 2.0 (the "License");
// you may not use this file except in compliance with the License.
// You may obtain a copy of the License at
// 
//     http://www.apache.org/licenses/LICENSE-2.0
// 
// Unless required by applicable law or agreed to in writing, software
// distributed under the License is distributed on an "AS IS" BASIS,
// WITHOUT WARRANTIES OR CONDITIONS OF ANY KIND, either express or implied.
// See the License for the specific language governing permissions and
// limitations under the License.

using System;
using System.Collections.Generic;
using System.Threading.Tasks;
using Neo4j.Driver.Internal.Connector;
using static Neo4j.Driver.Internal.Logging.DriverLoggerUtil;
using static Neo4j.Driver.Internal.Util.ConfigBuilders;

namespace Neo4j.Driver.Internal
{
    internal partial class AsyncSession : AsyncQueryRunner, IInternalAsyncSession
    {
        // If the connection is ever successfully created, 
        // then it is session's responsibility to dispose them properly
        // without any possible connection leak.
        private readonly IConnectionProvider _connectionProvider;

        private readonly AccessMode _defaultMode;
        private IConnection _connection;
        private Task<IResultCursor> _result; // last session run result if any

        private AsyncTransaction _transaction;

        private readonly IAsyncRetryLogic _retryLogic;
        private bool _isOpen = true;
        private bool _disposed = false;

        private Bookmarks _bookmarks;

        private readonly ILogger _logger;

        [Obsolete("Replaced by more sensibly named LastBookmarks. Will be removed in 6.0")]
        public Bookmark LastBookmark => _bookmarks;
        public Bookmarks LastBookmarks => _bookmarks;

        private string _database;
        private readonly bool _reactive;
        private readonly long _fetchSize;

        public AsyncSession(IConnectionProvider provider, ILogger logger, IAsyncRetryLogic retryLogic = null,
            AccessMode defaultMode = AccessMode.Write,
            string database = null,
            Bookmarks bookmarks = null, bool reactive = false, long fetchSize = Config.Infinite)
        {
            _connectionProvider = provider;
            _logger = logger;
            _retryLogic = retryLogic;
            _reactive = reactive;

            _database = database;
            _defaultMode = defaultMode;
            _fetchSize = fetchSize;
            UpdateBookmarks(bookmarks);
        }

        public Task<IResultCursor> RunAsync(Query query, Action<TransactionConfigBuilder> action)
        {
            return RunAsync(query, action, true);
        }

        public SessionConfig SessionConfig { internal set; get; }

        public Task<IResultCursor> RunAsync(string query, Action<TransactionConfigBuilder> action)
        {
            return RunAsync(new Query(query), action);
        }

        public Task<IResultCursor> RunAsync(string query, IDictionary<string, object> parameters,
            Action<TransactionConfigBuilder> action)
        {
            return RunAsync(new Query(query, parameters), action);
        }

        public override Task<IResultCursor> RunAsync(Query query)
        {
            return RunAsync(query, null);
        }

        public override Task<IResultCursor<T>> RunAsync<T>(Query query)
        {
            return RunAsync<T>(query, null);
        }

        public Task<IResultCursor<T>> RunAsync<T>(string query, Action<TransactionConfigBuilder> action)
        {
            return RunAsync<T>(new Query(query), action);
        }

        public Task<IResultCursor<T>> RunAsync<T>(string query, IDictionary<string, object> parameters, Action<TransactionConfigBuilder> action)
        {
            return RunAsync<T>(new Query(query, parameters), action);
        }

        public Task<IResultCursor<T>> RunAsync<T>(Query query, Action<TransactionConfigBuilder> action)
        {
            return RunAsync<T>(query, action, true);
        }


        public Task<IAsyncTransaction> BeginTransactionAsync()
        {
            return BeginTransactionAsync(null);
        }

        public Task<IAsyncTransaction> BeginTransactionAsync(Action<TransactionConfigBuilder> action)
        {
            return BeginTransactionAsync(action, true);
        }

        public async Task<IAsyncTransaction> BeginTransactionAsync(Action<TransactionConfigBuilder> action,
            bool disposeUnconsumedSessionResult)
        {
            var tx = await TryExecuteAsync(_logger,
                    () => BeginTransactionWithoutLoggingAsync(_defaultMode, action, disposeUnconsumedSessionResult))
                .ConfigureAwait(false);
            return tx;
        }

        public async Task<IAsyncTransaction> BeginTransactionAsync(AccessMode mode,
            Action<TransactionConfigBuilder> action, bool disposeUnconsumedSessionResult)
        {
            var tx = await TryExecuteAsync(_logger, () => BeginTransactionWithoutLoggingAsync(mode, action, disposeUnconsumedSessionResult))
                .ConfigureAwait(false);
            return tx;
        }

        public Task<IResultCursor> RunAsync(Query query, Action<TransactionConfigBuilder> action,
            bool disposeUnconsumedSessionResult)
        {
            var options = BuildTransactionConfig(action);
            var result = TryExecuteAsync(_logger, async () =>
            {
                await EnsureCanRunMoreQuerysAsync(disposeUnconsumedSessionResult).ConfigureAwait(false);
                
                await AcquireConnectionAndDbNameAsync(_defaultMode).ConfigureAwait(false);

                var protocol = _connection.BoltProtocol;

                return await protocol
                    .RunInAutoCommitTransactionAsync(_connection, query, _reactive, this, this, _database,
                        _bookmarks, options, ImpersonatedUser(), _fetchSize)
                    .ConfigureAwait(false);
            });

            _result = result;
            return result;
        }

<<<<<<< HEAD
        public Task<IResultCursor<T>> RunAsync<T>(Query query, Action<TransactionConfigBuilder> action,
            bool disposeUnconsumedSessionResult)
        {
            var options = BuildTransactionConfig(action);
            var result = TryExecuteAsync(_logger, async () =>
            {
                await EnsureCanRunMoreQuerysAsync(disposeUnconsumedSessionResult).ConfigureAwait(false);

                await AcquireConnectionAndDBName(_defaultMode);

                var protocol = _connection.BoltProtocol;

                return await protocol
                    .RunInAutoCommitTransactionAsync<T>(_connection, query, _reactive, this, this, _database,
                        _bookmark, options, ImpersonatedUser(), _fetchSize)
                    .ConfigureAwait(false);
            });

            _result = result.ContinueWith(x => x.Result as IResultCursor);
            return result;
        }

        public Task<T> ReadTransactionAsync<T>(Func<IAsyncTransaction, Task<T>> work)
=======
        public Task<T> ReadTransactionAsync<T>(Func<IAsyncTransaction, Task<T>> work, Action<TransactionConfigBuilder> action = null)
>>>>>>> 057536b0
        {
            return RunTransactionAsync(AccessMode.Read, work, action);
        }

        public Task ReadTransactionAsync(Func<IAsyncTransaction, Task> work, Action<TransactionConfigBuilder> action = null)
        {
            return RunTransactionAsync(AccessMode.Read, work, action);
        }

        public Task<T> WriteTransactionAsync<T>(Func<IAsyncTransaction, Task<T>> work, Action<TransactionConfigBuilder> action = null)
        {
            return RunTransactionAsync(AccessMode.Write, work, action);
        }

        public Task WriteTransactionAsync(Func<IAsyncTransaction, Task> work, Action<TransactionConfigBuilder> action = null)
        {
            return RunTransactionAsync(AccessMode.Write, work, action);
        }

        public Task ExecuteReadAsync(Func<IAsyncQueryRunner, Task> work, Action<TransactionConfigBuilder> action = null)
        {
            return RunTransactionAsync(AccessMode.Read, work, action);
        }

        public Task<T> ExecuteReadAsync<T>(Func<IAsyncQueryRunner, Task<T>> work,  Action<TransactionConfigBuilder> action = null)
        {
            return RunTransactionAsync(AccessMode.Read, work, action);
        }

        public Task ExecuteWriteAsync(Func<IAsyncQueryRunner, Task> work, Action<TransactionConfigBuilder> action = null)
        {
            return RunTransactionAsync(AccessMode.Write, work, action);
        }

        public Task<T> ExecuteWriteAsync<T>(Func<IAsyncQueryRunner, Task<T>> work, Action<TransactionConfigBuilder> action = null)
        {
            return RunTransactionAsync(AccessMode.Write, work, action);
        }

        private Task RunTransactionAsync(AccessMode mode, Func<IAsyncQueryRunner, Task> work,
            Action<TransactionConfigBuilder> action)
        {
            return RunTransactionAsync(mode, async tx =>
            {
                await work(tx).ConfigureAwait(false);
                var ignored = 1;
                return ignored;
            }, action);
        }

        private Task RunTransactionAsync(AccessMode mode, Func<IAsyncTransaction, Task> work,
            Action<TransactionConfigBuilder> action)
        {
            return RunTransactionAsync(mode, async tx =>
            {
                await work(tx).ConfigureAwait(false);
                var ignored = 1;
                return ignored;
            }, action);
        }

        private Task<T> RunTransactionAsync<T>(AccessMode mode, Func<IAsyncTransaction, Task<T>> work,
            Action<TransactionConfigBuilder> action)
        {
            return TryExecuteAsync(_logger, () => _retryLogic.RetryAsync(async () =>
            {
                var tx = await BeginTransactionWithoutLoggingAsync(mode, action, true).ConfigureAwait(false);
                try
                {
                    var result = await work(tx).ConfigureAwait(false);
                    if (tx.IsOpen)
                    {
                        await tx.CommitAsync().ConfigureAwait(false);
                    }

                    return result;
                }
                catch
                {
                    if (tx.IsOpen)
                    {
                        await tx.RollbackAsync().ConfigureAwait(false);
                    }

                    throw;
                }
            }));
        }

        private async Task<IInternalAsyncTransaction> BeginTransactionWithoutLoggingAsync(AccessMode mode,
            Action<TransactionConfigBuilder> action, bool disposeUnconsumedSessionResult)
        {
            var config = BuildTransactionConfig(action);
            await EnsureCanRunMoreQuerysAsync(disposeUnconsumedSessionResult).ConfigureAwait(false);

            await AcquireConnectionAndDbNameAsync(mode).ConfigureAwait(false);

            var tx = new AsyncTransaction(_connection, this, _logger, _database, _bookmarks, _reactive, _fetchSize, ImpersonatedUser());
            await tx.BeginTransactionAsync(config).ConfigureAwait(false);
            _transaction = tx;
            return _transaction;
        }

        private async Task AcquireConnectionAndDbNameAsync(AccessMode mode)
        {
            _connection = await _connectionProvider.AcquireAsync(mode, _database, ImpersonatedUser(), _bookmarks).ConfigureAwait(false);

            //Update the database. If a routing request occurred it may have returned a differing DB alias name that needs to be used for the 
            //rest of the sessions lifetime.
            _database = _connection.Database;
        }

        protected override void Dispose(bool disposing)
        {
            if (_disposed)
                return;

            if(disposing)
            {
                //Dispose managed resources
                
                //call it synchronously
                CloseAsync().GetAwaiter().GetResult();
            }

            _disposed = true;
            base.Dispose(disposing);
        }

        protected override async ValueTask DisposeAsyncCore()
        {
            await CloseAsync().ConfigureAwait(false);
            await base.DisposeAsyncCore().ConfigureAwait(false);
        }

        private string ImpersonatedUser()
        {
            return SessionConfig is not null ? SessionConfig.ImpersonatedUser : string.Empty;
        }
    }
}<|MERGE_RESOLUTION|>--- conflicted
+++ resolved
@@ -123,6 +123,7 @@
             return BeginTransactionAsync(action, true);
         }
 
+
         public async Task<IAsyncTransaction> BeginTransactionAsync(Action<TransactionConfigBuilder> action,
             bool disposeUnconsumedSessionResult)
         {
@@ -162,7 +163,6 @@
             return result;
         }
 
-<<<<<<< HEAD
         public Task<IResultCursor<T>> RunAsync<T>(Query query, Action<TransactionConfigBuilder> action,
             bool disposeUnconsumedSessionResult)
         {
@@ -171,13 +171,13 @@
             {
                 await EnsureCanRunMoreQuerysAsync(disposeUnconsumedSessionResult).ConfigureAwait(false);
 
-                await AcquireConnectionAndDBName(_defaultMode);
+                await AcquireConnectionAndDbNameAsync(_defaultMode);
 
                 var protocol = _connection.BoltProtocol;
 
                 return await protocol
                     .RunInAutoCommitTransactionAsync<T>(_connection, query, _reactive, this, this, _database,
-                        _bookmark, options, ImpersonatedUser(), _fetchSize)
+                        _bookmarks, options, ImpersonatedUser(), _fetchSize)
                     .ConfigureAwait(false);
             });
 
@@ -185,14 +185,10 @@
             return result;
         }
 
-        public Task<T> ReadTransactionAsync<T>(Func<IAsyncTransaction, Task<T>> work)
-=======
         public Task<T> ReadTransactionAsync<T>(Func<IAsyncTransaction, Task<T>> work, Action<TransactionConfigBuilder> action = null)
->>>>>>> 057536b0
         {
             return RunTransactionAsync(AccessMode.Read, work, action);
         }
-
         public Task ReadTransactionAsync(Func<IAsyncTransaction, Task> work, Action<TransactionConfigBuilder> action = null)
         {
             return RunTransactionAsync(AccessMode.Read, work, action);
