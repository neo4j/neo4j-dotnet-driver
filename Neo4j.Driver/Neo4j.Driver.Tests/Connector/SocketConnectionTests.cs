﻿// Copyright (c) 2002-2019 "Neo4j,"
// Neo4j Sweden AB [http://neo4j.com]
// 
// This file is part of Neo4j.
// 
// Licensed under the Apache License, Version 2.0 (the "License");
// you may not use this file except in compliance with the License.
// You may obtain a copy of the License at
// 
//     http://www.apache.org/licenses/LICENSE-2.0
// 
// Unless required by applicable law or agreed to in writing, software
// distributed under the License is distributed on an "AS IS" BASIS,
// WITHOUT WARRANTIES OR CONDITIONS OF ANY KIND, either express or implied.
// See the License for the specific language governing permissions and
// limitations under the License.

using System;
using System.Collections.Generic;
using System.IO;
using System.Threading.Tasks;
using FluentAssertions;
using Moq;
using Neo4j.Driver.Internal;
using Neo4j.Driver.Internal.Connector;
using Neo4j.Driver.Internal.Messaging;
using Neo4j.Driver.Internal.Protocol;
using Neo4j.Driver.Internal.Result;
using Neo4j.Driver;
using Xunit;
using static Neo4j.Driver.Internal.Messaging.PullAllMessage;
using static Neo4j.Driver.Internal.Result.NoOperationCollector;
using static Xunit.Record;
using Record = Xunit.Record;

namespace Neo4j.Driver.Tests
{
    public class SocketConnectionTests
    {
        private static IAuthToken AuthToken => AuthTokens.None;
        private static string UserAgent => ConnectionSettings.DefaultUserAgent;
        private static IDriverLogger Logger => new Mock<IDriverLogger>().Object;
        private static IServerInfo Server => new ServerInfo(new Uri("http://neo4j.com"));
        private static ISocketClient SocketClient => new Mock<ISocketClient>().Object;

        internal static SocketConnection NewSocketConnection(ISocketClient socketClient = null,
<<<<<<< HEAD
            IMessageResponseHandler handler = null, IServerInfo server = null)
=======
            IMessageResponseHandler handler = null, IServerInfo server = null, IDriverLogger logger = null)
>>>>>>> 4e656c0d
        {
            socketClient = socketClient ?? SocketClient;
            server = server ?? Server;
            return new SocketConnection(socketClient, AuthToken, UserAgent, logger ?? Logger, server, handler);
        }

        public class InitMethod
        {
            [Fact]
            public async Task ShouldConnectClient()
            {
                // Given
                var mockClient = new Mock<ISocketClient>();
                var mockProtocol = new Mock<IBoltProtocol>();
                mockClient.Setup(x => x.ConnectAsync()).ReturnsAsync(mockProtocol.Object);
                var conn = NewSocketConnection(mockClient.Object);

                // When
                await conn.InitAsync();

                // Then
<<<<<<< HEAD
                mockClient.Verify(c => c.ConnectAsync(), Times.Once);
                mockProtocol.Verify(p => p.LoginAsync(conn, It.IsAny<string>(), It.IsAny<IAuthToken>()));
=======
                mockClient.Verify(c => c.Connect(), Times.Once);
                mockProtocol.Verify(p => p.Login(conn, It.IsAny<string>(), It.IsAny<IAuthToken>()));
>>>>>>> 4e656c0d
            }

            [Fact]
            public async Task ShouldThrowClientErrorIfFailedToConnectToServerWithinTimeout()
            {
                // Given
                var mockClient = new Mock<ISocketClient>();
<<<<<<< HEAD
                mockClient.Setup(x => x.ConnectAsync())
=======
                mockClient.Setup(x => x.Connect())
>>>>>>> 4e656c0d
                    .Throws(new IOException("I will stop socket conn from initialization"));
                // ReSharper disable once ObjectCreationAsStatement
                var conn = new SocketConnection(mockClient.Object, AuthToken, UserAgent, Logger, Server);
                // When
<<<<<<< HEAD
                var error = await Record.ExceptionAsync(() => conn.InitAsync());
=======
                var error = Exception(() => conn.Init());
>>>>>>> 4e656c0d
                // Then
                error.Should().BeOfType<IOException>();
                error.Message.Should().Be("I will stop socket conn from initialization");
            }
        }

        public class DisposeMethod
        {
            [Fact]
            public async Task StopsTheClient()
            {
                var mock = new Mock<ISocketClient>();
                var con = NewSocketConnection(mock.Object);

                await con.DestroyAsync();

                mock.Verify(c => c.StopAsync(), Times.Once);
            }
        }

        public class SyncMethod
        {
            [Fact]
            public async Task DoesNothing_IfMessagesEmpty()
            {
                var mock = new Mock<ISocketClient>();
                var con = NewSocketConnection(mock.Object);

                await con.SyncAsync();

                mock.Verify(c => c.SendAsync(It.IsAny<IEnumerable<IRequestMessage>>()), Times.Never);
            }

            [Fact]
            public async Task SendsMessageAndClearsQueue_WhenMessageOnQueue()
            {
                var mock = new Mock<ISocketClient>();
                var con = NewSocketConnection(mock.Object);

                await con.EnqueueAsync(new RunMessage("A statement"));
                await con.SyncAsync();

                mock.Verify(c => c.SendAsync(It.IsAny<IEnumerable<IRequestMessage>>()), Times.Once);
                con.Messages.Count.Should().Be(0);
            }
        }

        public class EnqueueMethod
        {
            [Fact]
            public async Task ShouldEnqueueOneMessage()
            {
                // Given
                var con = NewSocketConnection();

                // When
                await con.EnqueueAsync(new RunMessage("a statement"), NoOpResponseCollector);

                // Then
                con.Messages.Count.Should().Be(1); // Run
                con.Messages[0].Should().BeAssignableTo<RunMessage>();
            }

            [Fact]
            public async Task ShouldEnqueueResultBuilderOnResponseHandler()
            {
                var mockResponseHandler = new Mock<IMessageResponseHandler>();
                var con = NewSocketConnection(handler: mockResponseHandler.Object);

                await con.EnqueueAsync(new RunMessage("statement"), NoOpResponseCollector);

                mockResponseHandler.Verify(h => h.EnqueueMessage(It.IsAny<RunMessage>(), NoOpResponseCollector),
                    Times.Once);
            }

            [Fact]
            public async Task ShouldEnqueueTwoMessages()
            {
                // Given
                var con = NewSocketConnection();

                // When
                await con.EnqueueAsync(new RunMessage("a statement"), NoOpResponseCollector, PullAll);

                // Then
                con.Messages.Count.Should().Be(2); // Run + PullAll
                con.Messages[0].Should().BeAssignableTo<RunMessage>();
                con.Messages[1].Should().BeAssignableTo<PullAllMessage>();
            }

            [Fact]
            public async Task ShouldEnqueueResultBuildersOnResponseHandler()
            {
                var mockResponseHandler = new Mock<IMessageResponseHandler>();
                var con = NewSocketConnection(handler: mockResponseHandler.Object);

                await con.EnqueueAsync(new RunMessage("statement"), NoOpResponseCollector, PullAll);

                mockResponseHandler.Verify(h => h.EnqueueMessage(It.IsAny<RunMessage>(), NoOpResponseCollector),
                    Times.Once);
                mockResponseHandler.Verify(h => h.EnqueueMessage(It.IsAny<PullAllMessage>(), NoOpResponseCollector),
                    Times.Once);
            }
        }

        public class ResetMethod
        {
            [Fact]
            public async Task ShouldDelegateToBoltProtocol()
            {
                var mockClient = new Mock<ISocketClient>();
                var mockProtocol = new Mock<IBoltProtocol>();
                mockClient.Setup(x => x.ConnectAsync()).ReturnsAsync(mockProtocol.Object);

                var con = NewSocketConnection(mockClient.Object);

                await con.InitAsync(); // to assign protocol to connection
                await con.ResetAsync();

                mockProtocol.Verify(x => x.ResetAsync(con), Times.Once);
            }
        }

        public class CloseMethod
        {
            [Fact]
<<<<<<< HEAD
=======
            public void ShouldLogoutAndStop()
            {
                // Given
                var mockClient = new Mock<ISocketClient>();
                var conn = NewSocketConnection(mockClient.Object);

                var mockProtocol = new Mock<IBoltProtocol>();
                conn.BoltProtocol = mockProtocol.Object;

                // When
                conn.Close();

                // Then
                mockProtocol.Verify(p => p.Logout(conn));
                mockClient.Verify(c => c.Stop());
            }

            [Fact]
            public void ShouldStopEvenIfFailedToLogout()
            {
                // Given
                var mockClient = new Mock<ISocketClient>();
                var conn = NewSocketConnection(mockClient.Object);

                var mockProtocol = new Mock<IBoltProtocol>();
                mockProtocol.Setup(x => x.Logout(It.IsAny<SocketConnection>())).Throws<InvalidOperationException>();
                conn.BoltProtocol = mockProtocol.Object;

                // When
                conn.Close();

                // Then
                mockClient.Verify(c => c.Stop());
            }

            [Fact]
            public void ShouldNotThrowException()
            {
                // Given
                var mockClient = new Mock<ISocketClient>();
                mockClient.Setup(x => x.Stop()).Throws<InvalidOperationException>();

                var mockProtocol = new Mock<IBoltProtocol>();
                mockProtocol.Setup(x => x.Logout(It.IsAny<SocketConnection>())).Throws<InvalidOperationException>();

                var conn = NewSocketConnection(mockClient.Object);
                conn.BoltProtocol = mockProtocol.Object;

                // When
                conn.Close();

                // Then
                mockClient.Verify(c => c.Stop());
                mockProtocol.Verify(c => c.Logout(It.IsAny<SocketConnection>()));
            }

            [Fact]
>>>>>>> 4e656c0d
            public async Task ShouldLogoutAndStopAsync()
            {
                // Given
                var mockClient = new Mock<ISocketClient>();
                var conn = NewSocketConnection(mockClient.Object);

                var mockProtocol = new Mock<IBoltProtocol>();
                conn.BoltProtocol = mockProtocol.Object;

                // When
                await conn.CloseAsync();

                // Then
                mockProtocol.Verify(p => p.LogoutAsync(conn));
                mockClient.Verify(c => c.StopAsync());
            }

            [Fact]
            public async Task ShouldStopEvenIfFailedToLogoutAsync()
            {
                // Given
                var mockClient = new Mock<ISocketClient>();
                var conn = NewSocketConnection(mockClient.Object);

                var mockProtocol = new Mock<IBoltProtocol>();
                mockProtocol.Setup(x => x.LogoutAsync(It.IsAny<SocketConnection>()))
                    .Throws<InvalidOperationException>();
                conn.BoltProtocol = mockProtocol.Object;

                // When
                await conn.CloseAsync();

                // Then
                mockClient.Verify(c => c.StopAsync());
            }

            [Fact]
            public async Task ShouldNotThrowExceptionAsync()
            {
                // Given
                var mockClient = new Mock<ISocketClient>();
                mockClient.Setup(x => x.StopAsync()).Throws<InvalidOperationException>();

                var mockProtocol = new Mock<IBoltProtocol>();
                mockProtocol.Setup(x => x.LogoutAsync(It.IsAny<SocketConnection>()))
                    .Throws<InvalidOperationException>();

                var conn = NewSocketConnection(mockClient.Object);
                conn.BoltProtocol = mockProtocol.Object;

                // When
                await conn.CloseAsync();

                // Then
                mockClient.Verify(c => c.StopAsync());
                mockProtocol.Verify(c => c.LogoutAsync(It.IsAny<SocketConnection>()));
            }

            [Fact]
            public void ShouldNotThrowIfBoltProtocolIsNull()
            {
                // Given
                var mockClient = new Mock<ISocketClient>();
                var conn = NewSocketConnection(mockClient.Object);

                conn.BoltProtocol.Should().BeNull();

                var ex = Xunit.Record.Exception(() => conn.Close());

                ex.Should().BeNull();
            }

            [Fact]
            public async void ShouldNotThrowIfBoltProtocolIsNullAsync()
            {
                // Given
                var mockClient = new Mock<ISocketClient>();
                var conn = NewSocketConnection(mockClient.Object);

                conn.BoltProtocol.Should().BeNull();

                var ex = await Xunit.Record.ExceptionAsync(() => conn.CloseAsync());

                ex.Should().BeNull();
            }

            [Fact]
            public void ShouldNotThrowAndLogIfSocketDisposed()
            {
                // Given
                var logger = new Mock<IDriverLogger>();

                var protocol = new Mock<IBoltProtocol>();
                protocol.Setup(x => x.Logout(It.IsAny<IConnection>()))
                    .Throws(new ObjectDisposedException("client"));

                var mockClient = new Mock<ISocketClient>();
                var conn = NewSocketConnection(mockClient.Object, logger: logger.Object);
                conn.BoltProtocol = protocol.Object;

                var ex = Xunit.Record.Exception(() => conn.Close());

                ex.Should().BeNull();
                logger.Verify(x => x.Debug(It.IsAny<string>(), It.IsAny<object[]>()), Times.Never);
                logger.Verify(x => x.Warn(It.IsAny<Exception>(), It.IsAny<string>(), It.IsAny<object[]>()),
                    Times.Never);
            }

            [Fact]
            public async void ShouldNotThrowAndLogIfSocketDisposedAsync()
            {
                // Given
                var logger = new Mock<IDriverLogger>();

                var protocol = new Mock<IBoltProtocol>();
                protocol.Setup(x => x.LogoutAsync(It.IsAny<IConnection>()))
                    .ThrowsAsync(new ObjectDisposedException("client"));

                var mockClient = new Mock<ISocketClient>();
                var conn = NewSocketConnection(mockClient.Object, logger: logger.Object);
                conn.BoltProtocol = protocol.Object;

                var ex = await Xunit.Record.ExceptionAsync(() => conn.CloseAsync());

                ex.Should().BeNull();
                logger.Verify(x => x.Debug(It.IsAny<string>(), It.IsAny<object[]>()), Times.Never);
                logger.Verify(x => x.Warn(It.IsAny<Exception>(), It.IsAny<string>(), It.IsAny<object[]>()),
                    Times.Never);
            }
        }
    }
}<|MERGE_RESOLUTION|>--- conflicted
+++ resolved
@@ -44,11 +44,7 @@
         private static ISocketClient SocketClient => new Mock<ISocketClient>().Object;
 
         internal static SocketConnection NewSocketConnection(ISocketClient socketClient = null,
-<<<<<<< HEAD
-            IMessageResponseHandler handler = null, IServerInfo server = null)
-=======
             IMessageResponseHandler handler = null, IServerInfo server = null, IDriverLogger logger = null)
->>>>>>> 4e656c0d
         {
             socketClient = socketClient ?? SocketClient;
             server = server ?? Server;
@@ -70,13 +66,8 @@
                 await conn.InitAsync();
 
                 // Then
-<<<<<<< HEAD
                 mockClient.Verify(c => c.ConnectAsync(), Times.Once);
                 mockProtocol.Verify(p => p.LoginAsync(conn, It.IsAny<string>(), It.IsAny<IAuthToken>()));
-=======
-                mockClient.Verify(c => c.Connect(), Times.Once);
-                mockProtocol.Verify(p => p.Login(conn, It.IsAny<string>(), It.IsAny<IAuthToken>()));
->>>>>>> 4e656c0d
             }
 
             [Fact]
@@ -84,20 +75,12 @@
             {
                 // Given
                 var mockClient = new Mock<ISocketClient>();
-<<<<<<< HEAD
                 mockClient.Setup(x => x.ConnectAsync())
-=======
-                mockClient.Setup(x => x.Connect())
->>>>>>> 4e656c0d
                     .Throws(new IOException("I will stop socket conn from initialization"));
                 // ReSharper disable once ObjectCreationAsStatement
                 var conn = new SocketConnection(mockClient.Object, AuthToken, UserAgent, Logger, Server);
                 // When
-<<<<<<< HEAD
                 var error = await Record.ExceptionAsync(() => conn.InitAsync());
-=======
-                var error = Exception(() => conn.Init());
->>>>>>> 4e656c0d
                 // Then
                 error.Should().BeOfType<IOException>();
                 error.Message.Should().Be("I will stop socket conn from initialization");
@@ -224,66 +207,6 @@
         public class CloseMethod
         {
             [Fact]
-<<<<<<< HEAD
-=======
-            public void ShouldLogoutAndStop()
-            {
-                // Given
-                var mockClient = new Mock<ISocketClient>();
-                var conn = NewSocketConnection(mockClient.Object);
-
-                var mockProtocol = new Mock<IBoltProtocol>();
-                conn.BoltProtocol = mockProtocol.Object;
-
-                // When
-                conn.Close();
-
-                // Then
-                mockProtocol.Verify(p => p.Logout(conn));
-                mockClient.Verify(c => c.Stop());
-            }
-
-            [Fact]
-            public void ShouldStopEvenIfFailedToLogout()
-            {
-                // Given
-                var mockClient = new Mock<ISocketClient>();
-                var conn = NewSocketConnection(mockClient.Object);
-
-                var mockProtocol = new Mock<IBoltProtocol>();
-                mockProtocol.Setup(x => x.Logout(It.IsAny<SocketConnection>())).Throws<InvalidOperationException>();
-                conn.BoltProtocol = mockProtocol.Object;
-
-                // When
-                conn.Close();
-
-                // Then
-                mockClient.Verify(c => c.Stop());
-            }
-
-            [Fact]
-            public void ShouldNotThrowException()
-            {
-                // Given
-                var mockClient = new Mock<ISocketClient>();
-                mockClient.Setup(x => x.Stop()).Throws<InvalidOperationException>();
-
-                var mockProtocol = new Mock<IBoltProtocol>();
-                mockProtocol.Setup(x => x.Logout(It.IsAny<SocketConnection>())).Throws<InvalidOperationException>();
-
-                var conn = NewSocketConnection(mockClient.Object);
-                conn.BoltProtocol = mockProtocol.Object;
-
-                // When
-                conn.Close();
-
-                // Then
-                mockClient.Verify(c => c.Stop());
-                mockProtocol.Verify(c => c.Logout(It.IsAny<SocketConnection>()));
-            }
-
-            [Fact]
->>>>>>> 4e656c0d
             public async Task ShouldLogoutAndStopAsync()
             {
                 // Given
@@ -343,7 +266,7 @@
             }
 
             [Fact]
-            public void ShouldNotThrowIfBoltProtocolIsNull()
+            public async void ShouldNotThrowIfBoltProtocolIsNullAsync()
             {
                 // Given
                 var mockClient = new Mock<ISocketClient>();
@@ -351,68 +274,32 @@
 
                 conn.BoltProtocol.Should().BeNull();
 
-                var ex = Xunit.Record.Exception(() => conn.Close());
+                var ex = await Xunit.Record.ExceptionAsync(() => conn.CloseAsync());
 
                 ex.Should().BeNull();
             }
 
             [Fact]
-            public async void ShouldNotThrowIfBoltProtocolIsNullAsync()
-            {
-                // Given
-                var mockClient = new Mock<ISocketClient>();
-                var conn = NewSocketConnection(mockClient.Object);
-
-                conn.BoltProtocol.Should().BeNull();
-
-                var ex = await Xunit.Record.ExceptionAsync(() => conn.CloseAsync());
-
-                ex.Should().BeNull();
-            }
-
-            [Fact]
-            public void ShouldNotThrowAndLogIfSocketDisposed()
+            public async void ShouldNotThrowAndLogIfSocketDisposedAsync()
             {
                 // Given
                 var logger = new Mock<IDriverLogger>();
 
                 var protocol = new Mock<IBoltProtocol>();
-                protocol.Setup(x => x.Logout(It.IsAny<IConnection>()))
-                    .Throws(new ObjectDisposedException("client"));
+                protocol.Setup(x => x.LogoutAsync(It.IsAny<IConnection>()))
+                    .ThrowsAsync(new ObjectDisposedException("client"));
 
                 var mockClient = new Mock<ISocketClient>();
                 var conn = NewSocketConnection(mockClient.Object, logger: logger.Object);
                 conn.BoltProtocol = protocol.Object;
 
-                var ex = Xunit.Record.Exception(() => conn.Close());
+                var ex = await Xunit.Record.ExceptionAsync(() => conn.CloseAsync());
 
                 ex.Should().BeNull();
                 logger.Verify(x => x.Debug(It.IsAny<string>(), It.IsAny<object[]>()), Times.Never);
                 logger.Verify(x => x.Warn(It.IsAny<Exception>(), It.IsAny<string>(), It.IsAny<object[]>()),
                     Times.Never);
             }
-
-            [Fact]
-            public async void ShouldNotThrowAndLogIfSocketDisposedAsync()
-            {
-                // Given
-                var logger = new Mock<IDriverLogger>();
-
-                var protocol = new Mock<IBoltProtocol>();
-                protocol.Setup(x => x.LogoutAsync(It.IsAny<IConnection>()))
-                    .ThrowsAsync(new ObjectDisposedException("client"));
-
-                var mockClient = new Mock<ISocketClient>();
-                var conn = NewSocketConnection(mockClient.Object, logger: logger.Object);
-                conn.BoltProtocol = protocol.Object;
-
-                var ex = await Xunit.Record.ExceptionAsync(() => conn.CloseAsync());
-
-                ex.Should().BeNull();
-                logger.Verify(x => x.Debug(It.IsAny<string>(), It.IsAny<object[]>()), Times.Never);
-                logger.Verify(x => x.Warn(It.IsAny<Exception>(), It.IsAny<string>(), It.IsAny<object[]>()),
-                    Times.Never);
-            }
         }
     }
 }