﻿// Copyright (c) "Neo4j"
// Neo4j Sweden AB [http://neo4j.com]
// 
// This file is part of Neo4j.
// 
// Licensed under the Apache License, Version 2.0 (the "License").
// You may not use this file except in compliance with the License.
// You may obtain a copy of the License at
// 
//     http://www.apache.org/licenses/LICENSE-2.0
// 
// Unless required by applicable law or agreed to in writing, software
// distributed under the License is distributed on an "AS IS" BASIS,
// WITHOUT WARRANTIES OR CONDITIONS OF ANY KIND, either express or implied.
// See the License for the specific language governing permissions and
// limitations under the License.

using System;
using System.Collections.Concurrent;
using System.Collections.Generic;
using System.Diagnostics;
using System.Linq;
using System.Threading;
using System.Threading.Tasks;
using FluentAssertions;
using Moq;
using Neo4j.Driver.Auth;
using Neo4j.Driver.Internal;
using Neo4j.Driver.Internal.Auth;
using Neo4j.Driver.Internal.Connector;
using Neo4j.Driver.Internal.Util;
using Neo4j.Driver.Tests.TestUtil;
using Xunit;
using Xunit.Abstractions;

namespace Neo4j.Driver.Tests
{
    public class ConnectionPoolTests
    {
        private static IPooledConnectionFactory ReusableConnectionFactory
        {
            get
            {
                var mock = new Mock<IConnection>();
                mock.Setup(x => x.IsOpen).Returns(true);
                return new MockedConnectionFactory(mock.Object);
            }
        }

        private static ITimer MockedTimer
        {
            get
            {
                var mock = new Mock<ITimer>();
                mock.Setup(t => t.ElapsedMilliseconds).Returns(0);
                return mock.Object;
            }
        }

        private static ConnectionPool NewConnectionPool(
            BlockingCollection<IPooledConnection> idleConnections = null,
            ConcurrentHashSet<IPooledConnection> inUseConnections = null,
            ConnectionPoolSettings poolSettings = null,
            ConnectionSettings connectionSettings = null,
            bool isConnectionValid = true)
        {
            return new ConnectionPool(
                new MockedConnectionFactory(),
                idleConnections,
                inUseConnections,
                poolSettings,
                connectionSettings,
                new TestConnectionValidator(isConnectionValid));
        }

        private static ConnectionPool NewConnectionPoolWithConnectionTimeoutCheckDisabled(
            BlockingCollection<IPooledConnection> idleConnections,
            ConcurrentHashSet<IPooledConnection> inUseConnections = null)
        {
            return new ConnectionPool(
                new MockedConnectionFactory(),
                idleConnections,
                inUseConnections,
                validator: new ConnectionValidator(Config.InfiniteInterval, Config.InfiniteInterval));
        }

        public class AcquireMethod
        {
            private readonly ITestOutputHelper _output;

            public AcquireMethod(ITestOutputHelper output)
            {
                _output = output;
            }

            [Fact]
            public async Task ShouldCallConnInit()
            {
                // Given
                var mock = new Mock<IConnection>();
                var connFactory = new MockedConnectionFactory(mock.Object);
                var connectionPool = new ConnectionPool(connFactory, validator: new TestConnectionValidator());

                // When
                await connectionPool.AcquireAsync(AccessMode.Read, null, null, Bookmarks.Empty);

                //Then
                mock.Verify(
                    x => x.InitAsync(It.IsAny<INotificationsConfig>(), It.IsAny<CancellationToken>()),
                    Times.Once);
            }

            [Fact]
            public async Task ShouldBlockWhenMaxPoolSizeReached()
            {
                const int delayTime = 2000; //Dealy time in milliseconds.
                var connectionPoolSettings = new ConnectionPoolSettings(
                    new Config { MaxConnectionPoolSize = 2, ConnectionAcquisitionTimeout = TimeSpan.FromMinutes(2) });

                var pool = NewConnectionPool(poolSettings: connectionPoolSettings);
                var conn1 = await pool.AcquireAsync(AccessMode.Read, null, null, Bookmarks.Empty);
                var conn2 = await pool.AcquireAsync(AccessMode.Read, null, null, Bookmarks.Empty);
                pool.NumberOfIdleConnections.Should().Be(0);
                pool.NumberOfInUseConnections.Should().Be(2);

                var timer = new Stopwatch();
                var blockingAcquire =
                    new Task<Task<IConnection>>(() => pool.AcquireAsync(AccessMode.Read, null, null, Bookmarks.Empty));

                timer.Start();
                blockingAcquire.Start();

                await Task.Delay(delayTime); // delay a bit here
                await conn1.CloseAsync();

                var conn3 = await blockingAcquire.Unwrap();
                timer.Stop();

                pool.NumberOfIdleConnections.Should().Be(0);
                pool.NumberOfInUseConnections.Should().Be(2);
                timer.Elapsed.TotalMilliseconds.Should().BeGreaterOrEqualTo(delayTime, 100);
                //TotalSeconds.Should().BeGreaterOrEqualTo(1, 0.1);
            }

            [Fact]
            public async Task ShouldThrowClientExceptionWhenFailedToAcquireWithinTimeout()
            {
                var connectionPoolSettings = new ConnectionPoolSettings(
                    new Config
                    {
                        MaxConnectionPoolSize = 2,
                        ConnectionAcquisitionTimeout = TimeSpan.FromMilliseconds(250)
                    });

                var pool = NewConnectionPool(poolSettings: connectionPoolSettings);
                await pool.AcquireAsync(AccessMode.Read, null, null, Bookmarks.Empty);
                await pool.AcquireAsync(AccessMode.Read, null, null, Bookmarks.Empty);
                pool.NumberOfIdleConnections.Should().Be(0);
                pool.NumberOfInUseConnections.Should().Be(2);

                var exception =
                    await Record.ExceptionAsync(() => pool.AcquireAsync(AccessMode.Read, null, null, Bookmarks.Empty));

                exception.Should()
                    .BeOfType<ClientException>()
                    .Which.Message.Should()
                    .StartWith("Failed to obtain a connection from pool");
            }

            [Fact]
            public async Task ShouldNotExceedIdleLimit()
            {
                var connectionPoolSettings = new ConnectionPoolSettings(new Config { MaxIdleConnectionPoolSize = 2 });
                var pool = NewConnectionPool(poolSettings: connectionPoolSettings);

                var conns = new List<IConnection>();
                for (var i = 0; i < 4; i++)
                {
                    conns.Add(await pool.AcquireAsync(AccessMode.Read, null, null, Bookmarks.Empty));
                    pool.NumberOfIdleConnections.Should().Be(0);
                }

                foreach (var conn in conns)
                {
                    await conn.CloseAsync();
                    pool.NumberOfIdleConnections.Should().BeLessOrEqualTo(2);
                }

                pool.NumberOfIdleConnections.Should().Be(2);
            }

            [Fact]
            public async Task ShouldAcquireFromPoolIfAvailable()
            {
                var connectionPoolSettings = new ConnectionPoolSettings(new Config { MaxIdleConnectionPoolSize = 2 });
                var pool = NewConnectionPool(poolSettings: connectionPoolSettings);

                for (var i = 0; i < 4; i++)
                {
                    var conn = await pool.AcquireAsync(AccessMode.Read, null, null, Bookmarks.Empty);
                    pool.NumberOfInUseConnections.Should().Be(1);
                    pool.NumberOfIdleConnections.Should().Be(0);
                    await conn.CloseAsync();
                    pool.NumberOfIdleConnections.Should().Be(1);
                    pool.NumberOfInUseConnections.Should().Be(0);
                }

                pool.NumberOfIdleConnections.Should().Be(1);
                pool.NumberOfInUseConnections.Should().Be(0);
            }

            [Fact]
            public async Task ShouldCreateNewWhenQueueIsEmpty()
            {
                var pool = NewConnectionPool();

                await pool.AcquireAsync(AccessMode.Read, null, null, Bookmarks.Empty);
                pool.NumberOfIdleConnections.Should().Be(0);
                pool.NumberOfInUseConnections.Should().Be(1);
            }

            [Fact]
            public async Task ShouldCloseConnectionIfFailedToCreate()
            {
                var connMock = new Mock<IPooledConnection>();
<<<<<<< HEAD
                connMock.Setup(x => x.InitAsync(
                        It.IsAny<INotificationsConfig>(),
                        It.IsAny<CancellationToken>()))
=======
                connMock.Setup(x => x.InitAsync(It.IsAny<CancellationToken>()))
>>>>>>> c0613670
                    .Throws<NotImplementedException>();

                var connFactory = new MockedConnectionFactory(connMock.Object);
                var pool = new ConnectionPool(connFactory);

                var exc = await Record.ExceptionAsync(
                    () => pool.AcquireAsync(AccessMode.Read, null, null, Bookmarks.Empty));

                exc.Should().BeOfType<NotImplementedException>();
                connMock.Verify(x => x.DestroyAsync(), Times.Once);
                pool.NumberOfIdleConnections.Should().Be(0);
                pool.NumberOfInUseConnections.Should().Be(0);
            }

            [Fact]
            public async Task ShouldCreateNewWhenQueueOnlyContainsClosedConnections()
            {
                var conns = new BlockingCollection<IPooledConnection>();
                var closedMock = new Mock<IPooledConnection>();
                closedMock.Setup(x => x.IsOpen).Returns(false);

                conns.Add(closedMock.Object);
                var pool = new ConnectionPool(ReusableConnectionFactory, conns);

                pool.NumberOfIdleConnections.Should().Be(1);
                pool.NumberOfInUseConnections.Should().Be(0);

                var conn = await pool.AcquireAsync(AccessMode.Read, null, null, Bookmarks.Empty);

                pool.NumberOfIdleConnections.Should().Be(0);
                pool.NumberOfInUseConnections.Should().Be(1);
                closedMock.Verify(x => x.IsOpen, Times.Once);
                closedMock.Verify(x => x.DestroyAsync(), Times.Once);

                conn.Should().NotBeNull();
                conn.Should().NotBe(closedMock.Object);
            }

            [Fact]
            public async Task ShouldReuseWhenOpenConnectionInQueue()
            {
                var conns = new BlockingCollection<IPooledConnection>();
                var mock = new Mock<IPooledConnection>();
                mock.Setup(x => x.IsOpen).Returns(true);
                mock.Setup(x => x.LifetimeTimer).Returns(MockedTimer);

                conns.Add(mock.Object);
                var pool = new ConnectionPool(new MockedConnectionFactory(), conns);

                pool.NumberOfIdleConnections.Should().Be(1);
                pool.NumberOfInUseConnections.Should().Be(0);

                var conn = await pool.AcquireAsync(AccessMode.Read, null, null, Bookmarks.Empty);

                pool.NumberOfIdleConnections.Should().Be(0);
                pool.NumberOfInUseConnections.Should().Be(1);
                mock.Verify(x => x.IsOpen, Times.Once);
                conn.Should().Be(mock.Object);
            }

            [Fact]
            public async Task ShouldReuseOpenConnectionWhenOpenAndClosedConnectionsInQueue()
            {
                var conns = new BlockingCollection<IPooledConnection>();
                var healthyMock = new Mock<IPooledConnection>();
                healthyMock.Setup(x => x.IsOpen).Returns(true);
                healthyMock.Setup(x => x.LifetimeTimer).Returns(MockedTimer);
                var unhealthyMock = new Mock<IPooledConnection>();
                unhealthyMock.Setup(x => x.IsOpen).Returns(false);

                conns.Add(unhealthyMock.Object);
                conns.Add(healthyMock.Object);
                var pool = new ConnectionPool(new MockedConnectionFactory(), conns);

                pool.NumberOfIdleConnections.Should().Be(2);
                pool.NumberOfInUseConnections.Should().Be(0);

                var conn = await pool.AcquireAsync(AccessMode.Read, null, null, Bookmarks.Empty);

                pool.NumberOfIdleConnections.Should().Be(0);
                pool.NumberOfInUseConnections.Should().Be(1);
                unhealthyMock.Verify(x => x.DestroyAsync(), Times.Once);
                healthyMock.Verify(x => x.DestroyAsync(), Times.Never);
                conn.Should().Be(healthyMock.Object);
            }

            [Fact]
            public async Task ShouldCloseIdleTooLongConn()
            {
                // Given
                var mock = new Mock<IPooledConnection>();
                mock.Setup(x => x.IsOpen).Returns(true);
                var timerMock = new Mock<ITimer>();
                timerMock.Setup(x => x.ElapsedMilliseconds).Returns(1000);
                mock.Setup(x => x.IdleTimer).Returns(timerMock.Object);
                var idleTooLongId = "Molly";
                mock.Setup(x => x.ToString()).Returns(idleTooLongId);

                var conns = new BlockingCollection<IPooledConnection>();
                conns.Add(mock.Object);
                var enableIdleTooLongTest = TimeSpan.FromMilliseconds(100);
                var poolSettings = new ConnectionPoolSettings(
                    new Config { MaxIdleConnectionPoolSize = 2, ConnectionIdleTimeout = enableIdleTooLongTest });

                var pool = new ConnectionPool(ReusableConnectionFactory, conns, poolSettings: poolSettings);

                pool.NumberOfIdleConnections.Should().Be(1);
                pool.NumberOfInUseConnections.Should().Be(0);

                // When
                var conn = await pool.AcquireAsync(AccessMode.Read, null, null, Bookmarks.Empty);

                // Then
                pool.NumberOfIdleConnections.Should().Be(0);
                pool.NumberOfInUseConnections.Should().Be(1);
                mock.Verify(x => x.DestroyAsync(), Times.Once);

                conn.Should().NotBeNull();
                conn.Should().NotBe(idleTooLongId);
            }

            [Fact]
            public async Task ShouldReuseIdleNotTooLongConn()
            {
                // Given
                var mock = new Mock<IPooledConnection>();
                mock.Setup(x => x.IsOpen).Returns(true);
                var timerMock = new Mock<ITimer>();
                timerMock.Setup(x => x.ElapsedMilliseconds).Returns(10);
                mock.Setup(x => x.IdleTimer).Returns(timerMock.Object);
                var idleTooLongId = "Molly";
                mock.Setup(x => x.ToString()).Returns(idleTooLongId);

                var conns = new BlockingCollection<IPooledConnection>();
                conns.Add(mock.Object);
                var enableIdleTooLongTest = TimeSpan.FromMilliseconds(100);
                var poolSettings = new ConnectionPoolSettings(
                    new Config
                    {
                        MaxIdleConnectionPoolSize = 2,
                        ConnectionIdleTimeout = enableIdleTooLongTest,
                        MaxConnectionLifetime = Config.InfiniteInterval // disable life time check
                    });

                var pool = new ConnectionPool(ReusableConnectionFactory, conns, poolSettings: poolSettings);

                pool.NumberOfIdleConnections.Should().Be(1);
                pool.NumberOfInUseConnections.Should().Be(0);

                // When
                var conn = await pool.AcquireAsync(AccessMode.Read, null, null, Bookmarks.Empty);

                // Then
                pool.NumberOfIdleConnections.Should().Be(0);
                pool.NumberOfInUseConnections.Should().Be(1);

                conn.Should().Be(mock.Object);
                conn.ToString().Should().Be(idleTooLongId);
            }

            [Fact]
            public async Task ShouldGetTokenFromAuthManager()
            {
                var mockConnection = new Mock<IPooledConnection>();
                mockConnection.Setup(x => x.IsOpen).Returns(true);
                var timerMock = new Mock<ITimer>();
                timerMock.Setup(x => x.ElapsedMilliseconds).Returns(1000);
                mockConnection.Setup(x => x.IdleTimer).Returns(timerMock.Object);
                var idleTooLongId = "Molly";
                mockConnection.Setup(x => x.ToString()).Returns(idleTooLongId);

                var conns = new BlockingCollection<IPooledConnection>();
                conns.Add(mockConnection.Object);
                var enableIdleTooLongTest = TimeSpan.FromMilliseconds(100);
                var poolSettings = new ConnectionPoolSettings(
                    new Config { MaxIdleConnectionPoolSize = 2, ConnectionIdleTimeout = enableIdleTooLongTest });

                var mockAuthMgr = new Mock<IAuthTokenManager>();
                var connectionSettings = new ConnectionSettings(new Uri("bolt://localhost:7687"), mockAuthMgr.Object, Config.Default);

                var pool = new ConnectionPool(
                    ReusableConnectionFactory,
                    conns,
                    poolSettings: poolSettings,
                    connectionSettings: connectionSettings);

                await pool.AcquireAsync(AccessMode.Read, null, null, Bookmarks.Empty);

                mockAuthMgr.Verify(x => x.GetTokenAsync(It.IsAny<CancellationToken>()), Times.Exactly(2));
            }

            // should re-auth connection
            [Fact]
            public async Task ShouldReAuthConnection()
            {
                var mockConnection = new Mock<IPooledConnection>();
                mockConnection.Setup(x => x.IsOpen).Returns(true);
                var timerMock = new Mock<ITimer>();
                timerMock.Setup(x => x.ElapsedMilliseconds).Returns(1000);
                mockConnection.Setup(x => x.IdleTimer).Returns(timerMock.Object);
                var idleTooLongId = "Molly";
                mockConnection.Setup(x => x.ToString()).Returns(idleTooLongId);

                var conns = new BlockingCollection<IPooledConnection>();
                conns.Add(mockConnection.Object);
                var enableIdleTooLongTest = TimeSpan.FromMilliseconds(100);
                var poolSettings = new ConnectionPoolSettings(
                    new Config { MaxIdleConnectionPoolSize = 2, ConnectionIdleTimeout = enableIdleTooLongTest });

                var mockAuthMgr = new Mock<IAuthTokenManager>();
                var connectionSettings = new ConnectionSettings(
                    new Uri("bolt://localhost:7687"),
                    mockAuthMgr.Object,
                    Config.Default);

                var pool = new ConnectionPool(
                    ReusableConnectionFactory,
                    conns,
                    poolSettings: poolSettings,
                    connectionSettings: connectionSettings);

                await pool.AcquireAsync(AccessMode.Read, null, null, Bookmarks.Empty);
                mockConnection.Verify(
                    x => x.ReAuthAsync(It.IsAny<IAuthToken>(), It.IsAny<CancellationToken>()));
            }

            [Theory]
            [InlineData(1)]
            [InlineData(2)]
            [InlineData(5)]
            [InlineData(10)]
            [InlineData(500)]
            public async Task ShouldAcquireNewWhenBeingUsedConcurrentlyBy(int numberOfThreads)
            {
                var ids = new List<string>();
                for (var i = 0; i < numberOfThreads; i++)
                {
                    ids.Add($"{i}");
                }

                var mockConns = new Queue<Mock<IPooledConnection>>();
                var conns = new BlockingCollection<IPooledConnection>();
                for (var i = 0; i < numberOfThreads; i++)
                {
                    var mock = new Mock<IPooledConnection>();
                    mock.Setup(x => x.IsOpen).Returns(true);
                    mock.Setup(x => x.ToString()).Returns(ids[i]);
                    conns.Add(mock.Object);
                    mockConns.Enqueue(mock);
                }

                var pool = NewConnectionPoolWithConnectionTimeoutCheckDisabled(conns);

                pool.NumberOfIdleConnections.Should().Be(numberOfThreads);
                pool.NumberOfInUseConnections.Should().Be(0);

                var receivedIds = new List<string>();

                var tasks = new Task[numberOfThreads];
                for (var i = 0; i < numberOfThreads; i++)
                {
                    var localI = i;
                    tasks[localI] =
                        Task.Run(
                            async () =>
                            {
                                try
                                {
                                    await Task.Delay(500);
                                    var conn = await pool.AcquireAsync(AccessMode.Read, null, null, Bookmarks.Empty);
                                    lock (receivedIds)
                                    {
                                        receivedIds.Add(conn.ToString());
                                    }
                                }
                                catch (Exception ex)
                                {
                                    _output.WriteLine($"Task[{localI}] died: {ex}");
                                }
                            });
                }

                await Task.WhenAll(tasks);

                receivedIds.Count.Should().Be(numberOfThreads);
                foreach (var receivedId in receivedIds)
                {
                    receivedIds.Should().ContainSingle(x => x == receivedId);
                    ids.Should().Contain(receivedId);
                }

                foreach (var mock in mockConns)
                {
                    mock.Verify(x => x.IsOpen, Times.Once);
                }
            }

            // thread-safe test
            // concurrent call of Acquire and Dispose
            [Fact]
            public async Task ShouldThrowExceptionWhenAcquireCalledAfterClose()
            {
                var pool = NewConnectionPool();

                await pool.CloseAsync();
                var exception =
                    await Record.ExceptionAsync(() => pool.AcquireAsync(AccessMode.Read, null, null, Bookmarks.Empty));

                exception.Should().BeOfType<ObjectDisposedException>();
                exception.Message.Should().StartWith("Failed to acquire a new connection");
            }

            // thread-safe test
            // concurrent call of Acquire and Dispose
            [Fact]
            public async Task ShouldCloseAcquiredConnectionIfPoolDisposeStarted()
            {
                // Given
                var idleConnections = new BlockingCollection<IPooledConnection>();
                var healthyMock = new Mock<IPooledConnection>();
                var pool = NewConnectionPoolWithConnectionTimeoutCheckDisabled(idleConnections);

                pool.NumberOfIdleConnections.Should().Be(0);
                pool.NumberOfInUseConnections.Should().Be(0);

                // This is to simulate Acquire called first,
                // but before Acquire put a new conn into inUseConn, Dispose get called.
                // Note: Once dispose get called, it is forbidden to put anything into queue.
                healthyMock.Setup(x => x.IsOpen)
                    .Returns(true)
                    .Callback(() => pool.CloseAsync().Wait()); // Simulate Dispose get called at this time

                idleConnections.Add(healthyMock.Object);
                pool.NumberOfIdleConnections.Should().Be(1);
                // When
                var exception =
                    await Record.ExceptionAsync(() => pool.AcquireAsync(AccessMode.Read, null, null, Bookmarks.Empty));

                pool.NumberOfIdleConnections.Should().Be(0);
                pool.NumberOfInUseConnections.Should().Be(0);
                healthyMock.Verify(x => x.IsOpen, Times.Once);
                healthyMock.Verify(x => x.DestroyAsync(), Times.Once);
                exception.Should().BeOfType<ObjectDisposedException>();
                exception.Message.Should().StartWith("Failed to acquire a new connection");
            }

            [Fact]
            public async void ShouldTimeoutAfterAcquireAsyncTimeoutIfPoolIsFull()
            {
                var config = Config.Builder.WithConnectionAcquisitionTimeout(TimeSpan.FromSeconds(10))
                    .WithMaxConnectionPoolSize(5)
                    .WithMaxIdleConnectionPoolSize(0)
                    .Build();

                var pool = NewConnectionPool(poolSettings: new ConnectionPoolSettings(config));

                for (var i = 0; i < config.MaxConnectionPoolSize; i++)
                {
                    await pool.AcquireAsync(AccessMode.Read, null, null, Bookmarks.Empty);
                }

                var stopWatch = new Stopwatch();
                stopWatch.Start();

                var exception =
                    await Record.ExceptionAsync(() => pool.AcquireAsync(AccessMode.Read, null, null, Bookmarks.Empty));

                stopWatch.Stop();
                stopWatch.Elapsed.TotalSeconds.Should().BeGreaterOrEqualTo(10, 0.1);
                exception.Should()
                    .BeOfType<ClientException>()
                    .Which.Message.Should()
                    .StartWith("Failed to obtain a connection from pool");
            }

            [Fact]
            public async void ShouldTimeoutAfterAcquireAsyncTimeoutWhenConnectionIsNotValidated()
            {
                var config = Config.Builder.WithConnectionAcquisitionTimeout(TimeSpan.FromSeconds(5))
                    .Build();

                var pool = NewConnectionPool(
                    poolSettings: new ConnectionPoolSettings(config),
                    isConnectionValid: false);

                var exception = await Record.ExceptionAsync(
                    () =>
                        pool.AcquireAsync(AccessMode.Read, null, null, Bookmarks.Empty));

                exception.Should()
                    .BeOfType<ClientException>()
                    .Which
                    .Message.Should()
                    .StartWith("Failed to obtain a connection from pool within");
            }

            [Theory]
            [InlineData(AccessMode.Read)]
            [InlineData(AccessMode.Write)]
            public async Task ShouldManageModePropertyAsync(AccessMode mode)
            {
                var connection = new Mock<IPooledConnection>();

                var idleConnections = new BlockingCollection<IPooledConnection> { connection.Object };

                var pool = NewConnectionPool(idleConnections);

                var acquired = await pool.AcquireAsync(mode, null, null, Bookmarks.Empty);
                connection.Verify(x => x.Configure(null, mode));

                await pool.ReleaseAsync((IPooledConnection)acquired);
                connection.Verify(x => x.Configure(null, null));
            }
        }

        public class ReleaseMethod
        {
            [Fact]
            public async Task ShouldReturnToPoolWhenConnectionIsReusableAndPoolIsNotFull()
            {
                var conn = new Mock<IPooledConnection>().Object;

                var inUseConns = new ConcurrentHashSet<IPooledConnection>();
                inUseConns.TryAdd(conn);
                var pool = NewConnectionPool(inUseConnections: inUseConns);

                pool.NumberOfIdleConnections.Should().Be(0);
                pool.NumberOfInUseConnections.Should().Be(1);

                await pool.ReleaseAsync(conn);

                pool.NumberOfIdleConnections.Should().Be(1);
                pool.NumberOfInUseConnections.Should().Be(0);
            }

            [Fact]
            public async Task ShouldCloseConnectionWhenConnectionIsClosed()
            {
                var mock = new Mock<IPooledConnection>();
                mock.Setup(x => x.IsOpen).Returns(false);

                var inUseConns = new ConcurrentHashSet<IPooledConnection>();
                inUseConns.TryAdd(mock.Object);
                var pool = new ConnectionPool(null, null, inUseConns);

                pool.NumberOfIdleConnections.Should().Be(0);
                pool.NumberOfInUseConnections.Should().Be(1);

                await pool.ReleaseAsync(mock.Object);

                pool.NumberOfIdleConnections.Should().Be(0);
                pool.NumberOfInUseConnections.Should().Be(0);
                mock.Verify(x => x.DestroyAsync(), Times.Once);
            }

            [Fact]
            public async Task ShouldCloseConnectionWhenConnectionIsOpenButNotResetable()
            {
                var mock = new Mock<IPooledConnection>();
                mock.Setup(x => x.IsOpen).Returns(true);
                mock.Setup(x => x.ClearConnectionAsync()).Returns(Task.FromException(new ClientException()));

                var inUseConns = new ConcurrentHashSet<IPooledConnection>();
                inUseConns.TryAdd(mock.Object);
                var pool = new ConnectionPool(null, null, inUseConns);

                pool.NumberOfIdleConnections.Should().Be(0);
                pool.NumberOfInUseConnections.Should().Be(1);

                await pool.ReleaseAsync(mock.Object);

                pool.NumberOfIdleConnections.Should().Be(0);
                pool.NumberOfInUseConnections.Should().Be(0);
                mock.Verify(x => x.DestroyAsync(), Times.Once);
            }

            [Fact]
            public async Task ShouldCloseConnectionWhenConnectionIsNotValid()
            {
                var mock = new Mock<IPooledConnection>();

                var inUseConns = new ConcurrentHashSet<IPooledConnection>();
                inUseConns.TryAdd(mock.Object);
                var pool = NewConnectionPool(inUseConnections: inUseConns, isConnectionValid: false);

                pool.NumberOfIdleConnections.Should().Be(0);
                pool.NumberOfInUseConnections.Should().Be(1);

                await pool.ReleaseAsync(mock.Object);

                pool.NumberOfIdleConnections.Should().Be(0);
                pool.NumberOfInUseConnections.Should().Be(0);
                mock.Verify(x => x.DestroyAsync(), Times.Once);
            }

            [Fact]
            public async Task ShouldCloseTheConnectionWhenConnectionIsReusableButThePoolIsFull()
            {
                var mock = new Mock<IPooledConnection>();

                var inUseConns = new ConcurrentHashSet<IPooledConnection>();
                inUseConns.TryAdd(mock.Object);

                var availableConns = new BlockingCollection<IPooledConnection>();
                var pooledConnMock = new Mock<IPooledConnection>();
                var poolSettings = new ConnectionPoolSettings(new Config { MaxConnectionPoolSize = 10 });

                for (var i = 0; i < poolSettings.MaxIdleConnectionPoolSize; i++)
                {
                    availableConns.Add(pooledConnMock.Object);
                }

                var pool = NewConnectionPool(availableConns, inUseConns, poolSettings);

                pool.NumberOfIdleConnections.Should().Be(10);
                pool.NumberOfInUseConnections.Should().Be(1);

                await pool.ReleaseAsync(mock.Object);

                pool.NumberOfIdleConnections.Should().Be(10);
                pool.NumberOfInUseConnections.Should().Be(0);
                mock.Verify(x => x.DestroyAsync(), Times.Once);
            }

            [Fact]
            public async Task ShouldStartTimerBeforeReturnToPoolWhenIdleDetectionEnabled()
            {
                // Given
                var mock = new Mock<IPooledConnection>();
                mock.Setup(x => x.IsOpen).Returns(true);
                var timerMock = new Mock<ITimer>();
                mock.Setup(x => x.IdleTimer).Returns(timerMock.Object);

                var inUseConns = new ConcurrentHashSet<IPooledConnection>();
                inUseConns.TryAdd(mock.Object);
                var enableIdleTooLongTest = TimeSpan.FromMilliseconds(100);
                var poolSettings = new ConnectionPoolSettings(
                    new Config { MaxIdleConnectionPoolSize = 2, ConnectionIdleTimeout = enableIdleTooLongTest });

                ;
                var pool = new ConnectionPool(null, null, inUseConns, poolSettings);

                pool.NumberOfIdleConnections.Should().Be(0);
                pool.NumberOfInUseConnections.Should().Be(1);

                //When
                await pool.ReleaseAsync(mock.Object);

                // Then
                pool.NumberOfIdleConnections.Should().Be(1);
                pool.NumberOfInUseConnections.Should().Be(0);

                timerMock.Verify(x => x.Start(), Times.Once);
            }

            [Fact]
            public async Task ShouldNotStartTimerBeforeReturnToPoolWhenIdleDetectionDisabled()
            {
                // Given
                var mock = new Mock<IPooledConnection>();
                mock.Setup(x => x.IsOpen).Returns(true);
                var timerMock = new Mock<ITimer>();
                mock.Setup(x => x.IdleTimer).Returns(timerMock.Object);

                var inUseConns = new ConcurrentHashSet<IPooledConnection>();
                inUseConns.TryAdd(mock.Object);
                // default pool setting have timer disabled
                var pool = new ConnectionPool(null, null, inUseConns);

                pool.NumberOfIdleConnections.Should().Be(0);
                pool.NumberOfInUseConnections.Should().Be(1);

                //When
                await pool.ReleaseAsync(mock.Object);

                // Then
                pool.NumberOfIdleConnections.Should().Be(1);
                pool.NumberOfInUseConnections.Should().Be(0);

                timerMock.Verify(x => x.Start(), Times.Never);
            }

            // thread safe test
            // Concurrent call of Release and Dispose
            [Fact]
            public async Task ShouldCloseConnectionIfPoolDisposeStarted()
            {
                // Given
                var inUseConns = new ConcurrentHashSet<IPooledConnection>();
                var pool = new ConnectionPool(null, null, inUseConns);

                pool.NumberOfIdleConnections.Should().Be(0);
                pool.NumberOfInUseConnections.Should().Be(0);

                var mock = new Mock<IPooledConnection>();
                inUseConns.TryAdd(mock.Object);
                pool.NumberOfInUseConnections.Should().Be(1);

                // When
                // this is to simulate Release called first,
                // but before Release put a new conn into availConns, Dispose get called.
                // Note: Once dispose get called, it is forbidden to put anything into queue.
                mock.Setup(x => x.IsOpen)
                    .Returns(true)
                    .Callback(() => pool.CloseAsync().Wait()); // Simulate Dispose get called at this time

                await pool.ReleaseAsync(mock.Object);

                // Then
                pool.NumberOfIdleConnections.Should().Be(0);
                pool.NumberOfInUseConnections.Should().Be(0);
                mock.Verify(x => x.DestroyAsync(), Times.Once);
            }
        }

        public class CloseMethod
        {
            [Fact]
            public async Task ShouldReleaseAll()
            {
                var inUseConns = new ConcurrentHashSet<IPooledConnection>();
                var mock = new Mock<IPooledConnection>();
                inUseConns.TryAdd(mock.Object);

                var idleConns = new BlockingCollection<IPooledConnection>();
                var mock1 = new Mock<IPooledConnection>();
                idleConns.Add(mock1.Object);

                var pool = NewConnectionPool(idleConns, inUseConns);
                pool.NumberOfIdleConnections.Should().Be(1);
                pool.NumberOfInUseConnections.Should().Be(1);

                await pool.CloseAsync();

                pool.NumberOfIdleConnections.Should().Be(0);
                pool.NumberOfInUseConnections.Should().Be(0);
                mock.Verify(x => x.DestroyAsync(), Times.Once);
                mock1.Verify(x => x.DestroyAsync(), Times.Once);
            }

            [Fact]
            public async Task ShouldLogInUseAndAvailableConnectionIds()
            {
                var mockLogger = LoggingHelper.GetTraceEnabledLogger();

                var inUseConns = new ConcurrentHashSet<IPooledConnection>();
                var mock = new Mock<IPooledConnection>();
                inUseConns.TryAdd(mock.Object);

                var availableConns = new BlockingCollection<IPooledConnection>();
                var mock1 = new Mock<IPooledConnection>();
                availableConns.Add(mock1.Object);

                var pool = new ConnectionPool(
                    null,
                    availableConns,
                    inUseConns,
                    validator: new TestConnectionValidator(),
                    logger: mockLogger.Object);

                await pool.CloseAsync();

                mockLogger.Verify(
                    x => x.Info(It.Is<string>(actual => actual.Contains("Disposing In Use"))),
                    Times.Once);

                mockLogger.Verify(
                    x => x.Debug(It.Is<string>(actual => actual.Contains("Disposing Available"))),
                    Times.Once);
            }

            [Fact]
            public async Task ShouldReturnDirectlyWhenConnectionReleaseCalledAfterPoolDispose()
            {
                // Given
                var mock = new Mock<IPooledConnection>();
                var inUseConns = new ConcurrentHashSet<IPooledConnection>();
                inUseConns.TryAdd(mock.Object);
                var pool = NewConnectionPool(inUseConnections: inUseConns);

                // When
                await pool.CloseAsync();
                await pool.ReleaseAsync(mock.Object);

                // Then
                mock.Verify(x => x.DestroyAsync(), Times.Once);
            }

            [Fact]
            public async Task ShouldNotThrowExceptionWhenDisposedTwice()
            {
                // Given
                var mock = new Mock<IPooledConnection>();
                var inUseConns = new ConcurrentHashSet<IPooledConnection>();
                inUseConns.TryAdd(mock.Object);
                var pool = NewConnectionPool(inUseConnections: inUseConns);

                // When
                await pool.CloseAsync();
                await pool.CloseAsync();

                // Then
                mock.Verify(x => x.DestroyAsync(), Times.Once);
                pool.NumberOfIdleConnections.Should().Be(0);
                pool.NumberOfInUseConnections.Should().Be(0);
            }
        }

        public class NumberOfInUseConnections
        {
            [Fact]
            public void ShouldReturnZeroAfterCreation()
            {
                var uri = new Uri("bolt://localhost:7687");
                var poolSettings = new ConnectionPoolSettings(
                    1,
                    1,
                    Config.InfiniteInterval,
                    Config.InfiniteInterval,
                    Config.InfiniteInterval);

                var connectionSettings = new ConnectionSettings(
                    uri,
                    AuthTokenManagers.None,
                    Config.Default,
                    new DefaultHostResolver(false));

                var logger = new Mock<ILogger>().Object;
                var connFactory = new MockedConnectionFactory();

                var pool = new ConnectionPool(uri, connFactory, poolSettings, logger, connectionSettings, null);

                pool.NumberOfInUseConnections.Should().Be(0);
            }

            [Fact]
            public void ShouldReturnCorrectCountWhenOnlyInUseConnectionsPresent()
            {
                // pool has no idle connections
                var idleConnections = new BlockingCollection<IPooledConnection>();

                // pool has 3 in-use connections
                var inUseConnections = new ConcurrentHashSet<IPooledConnection>();
                inUseConnections.TryAdd(new Mock<IPooledConnection>().Object);
                inUseConnections.TryAdd(new Mock<IPooledConnection>().Object);
                inUseConnections.TryAdd(new Mock<IPooledConnection>().Object);

                var pool = NewConnectionPool(idleConnections, inUseConnections);

                pool.NumberOfInUseConnections.Should().Be(3);
            }

            [Fact]
            public void ShouldReturnZeroWhenOnlyIdleConnectionsPresent()
            {
                // pool has 2 idle connections
                var idleConnections = new BlockingCollection<IPooledConnection>();
                idleConnections.TryAdd(new Mock<IPooledConnection>().Object);
                idleConnections.TryAdd(new Mock<IPooledConnection>().Object);

                // pool has no in-use connections
                var inUseConnections = new ConcurrentHashSet<IPooledConnection>();

                var pool = NewConnectionPool(idleConnections, inUseConnections);

                pool.NumberOfInUseConnections.Should().Be(0);
            }

            [Fact]
            public void ShouldReturnCorrectCountWhenBothIdleAndInUseConnectionsPresent()
            {
                // pool has 3 idle connections
                var idleConnections = new BlockingCollection<IPooledConnection>();
                idleConnections.TryAdd(new Mock<IPooledConnection>().Object);
                idleConnections.TryAdd(new Mock<IPooledConnection>().Object);
                idleConnections.TryAdd(new Mock<IPooledConnection>().Object);

                // pool has 2 in-use connections
                var inUseConnections = new ConcurrentHashSet<IPooledConnection>();
                inUseConnections.TryAdd(new Mock<IPooledConnection>().Object);
                inUseConnections.TryAdd(new Mock<IPooledConnection>().Object);

                var pool = NewConnectionPool(idleConnections, inUseConnections);

                pool.NumberOfInUseConnections.Should().Be(2);
            }
        }

        public class PoolSize
        {
            private static ConnectionPool CreatePool(IConnection conn, int maxIdlePoolSize, int maxPoolSize)
            {
                var poolSettings = new ConnectionPoolSettings(
                    maxIdlePoolSize,
                    maxPoolSize,
                    Config.InfiniteInterval,
                    Config.InfiniteInterval,
                    Config.InfiniteInterval);

                var connFactory = new MockedConnectionFactory(conn);

                var pool = new ConnectionPool(connFactory, poolSettings: poolSettings);

                return pool;
            }

            [Fact]
            public async Task ShouldReportCorrectPoolSizeWhenIdleConnectionsAreNotAllowed()
            {
                var connectionMock = new Mock<IConnection>();
                connectionMock.Setup(x => x.IsOpen).Returns(true);

                var pool = CreatePool(connectionMock.Object, 0, 5);

                pool.PoolSize.Should().Be(0);

                var conn1 = await pool.AcquireAsync(AccessMode.Read, null, null, Bookmarks.Empty);
                pool.PoolSize.Should().Be(1);

                var conn2 = await pool.AcquireAsync(AccessMode.Read, null, null, Bookmarks.Empty);
                var conn3 = await pool.AcquireAsync(AccessMode.Read, null, null, Bookmarks.Empty);
                var conn4 = await pool.AcquireAsync(AccessMode.Read, null, null, Bookmarks.Empty);
                pool.PoolSize.Should().Be(4);

                await conn1.CloseAsync();
                pool.PoolSize.Should().Be(3);

                var conn5 = await pool.AcquireAsync(AccessMode.Read, null, null, Bookmarks.Empty);
                pool.PoolSize.Should().Be(4);

                await conn5.CloseAsync();
                await conn4.CloseAsync();
                await conn3.CloseAsync();
                await conn2.CloseAsync();

                pool.PoolSize.Should().Be(0);

                connectionMock.Verify(x => x.IsOpen, Times.Exactly(5 * 2)); // On Acquire and Release
            }

            [Fact]
            public async Task ShouldReportCorrectPoolSize()
            {
                var protocol = new Mock<IBoltProtocol>();
                var connectionMock = new Mock<IConnection>();
                connectionMock.Setup(x => x.IsOpen).Returns(true);
                connectionMock.Setup(x => x.BoltProtocol).Returns(protocol.Object);

                var pool = CreatePool(connectionMock.Object, 5, 5);

                pool.PoolSize.Should().Be(0);

                var conn1 = await pool.AcquireAsync(AccessMode.Read, null, null, Bookmarks.Empty);
                pool.PoolSize.Should().Be(1);

                var conn2 = await pool.AcquireAsync(AccessMode.Read, null, null, Bookmarks.Empty);
                var conn3 = await pool.AcquireAsync(AccessMode.Read, null, null, Bookmarks.Empty);
                var conn4 = await pool.AcquireAsync(AccessMode.Read, null, null, Bookmarks.Empty);
                pool.PoolSize.Should().Be(4);

                await conn1.CloseAsync();
                pool.PoolSize.Should().Be(4);

                var conn5 = await pool.AcquireAsync(AccessMode.Read, null, null, Bookmarks.Empty);
                pool.PoolSize.Should().Be(4);

                await conn5.CloseAsync();
                await conn4.CloseAsync();
                await conn3.CloseAsync();
                await conn2.CloseAsync();

                pool.PoolSize.Should().Be(4);

                connectionMock.Verify(x => x.IsOpen, Times.Exactly(5 * 2)); // On Acquire and Release
            }

            [Fact]
            public async Task ShouldReportPoolSizeCorrectOnConcurrentRequests()
            {
                var connectionMock = new Mock<IConnection>();
                connectionMock.Setup(x => x.IsOpen).Returns(true);
                var pool = CreatePool(connectionMock.Object, 5, 5);

                var rnd = new Random(Guid.NewGuid().GetHashCode());
                var acquireCounter = 0;
                var releaseCounter = 0;
                var stopMarker = 0;
                var waitedTime = 0;

                var acquireTasks = Enumerable.Range(0, 100)
                    .Select(
                        i => Task.Run(
                            async () =>
                            {
                                var conn = await pool.AcquireAsync(AccessMode.Read, null, null, Bookmarks.Empty);
                                Interlocked.Increment(ref acquireCounter);

                                var wait = rnd.Next(1000);
                                Interlocked.Add(ref waitedTime, wait);
                                Thread.Sleep(wait);

                                await conn.CloseAsync();
                                Interlocked.Increment(ref releaseCounter);
                            }));

                var reportedSizes = new ConcurrentQueue<int>();
                var reportTask = Task.Run(
                    () =>
                    {
                        while (stopMarker == 0)
                        {
                            reportedSizes.Enqueue(pool.PoolSize);

                            Thread.Sleep(50);
                        }
                    });

                await Task.WhenAll(acquireTasks);

                Interlocked.CompareExchange(ref stopMarker, 1, 0);

                reportTask.Wait();
                reportedSizes.Should().NotBeEmpty();
                reportedSizes.Should().NotContain(v => v < 0);
                reportedSizes.Should().NotContain(v => v > 5);
            }

            [Fact]
            public async void ShouldReportCorrectPoolSizeWhenIdleConnectionsAreNotAllowedAsync()
            {
                var connectionMock = new Mock<IConnection>();
                connectionMock.Setup(x => x.IsOpen).Returns(true);

                var pool = CreatePool(connectionMock.Object, 0, 5);

                pool.PoolSize.Should().Be(0);

                var conn1 = await pool.AcquireAsync(AccessMode.Read, null, null, Bookmarks.Empty);
                pool.PoolSize.Should().Be(1);

                var conn2 = await pool.AcquireAsync(AccessMode.Read, null, null, Bookmarks.Empty);
                var conn3 = await pool.AcquireAsync(AccessMode.Read, null, null, Bookmarks.Empty);
                var conn4 = await pool.AcquireAsync(AccessMode.Read, null, null, Bookmarks.Empty);
                pool.PoolSize.Should().Be(4);

                await conn1.CloseAsync();
                pool.PoolSize.Should().Be(3);

                var conn5 = await pool.AcquireAsync(AccessMode.Read, null, null, Bookmarks.Empty);
                pool.PoolSize.Should().Be(4);

                await conn5.CloseAsync();
                await conn4.CloseAsync();
                await conn3.CloseAsync();
                await conn2.CloseAsync();

                pool.PoolSize.Should().Be(0);

                connectionMock.Verify(x => x.IsOpen, Times.Exactly(5 * 2)); // On Acquire and Release
            }

            [Fact]
            public async void ShouldReportPoolSizeCorrectOnConcurrentRequestsAsync()
            {
                var connectionMock = new Mock<IConnection>();
                connectionMock.Setup(x => x.IsOpen).Returns(true);
                var pool = CreatePool(connectionMock.Object, 5, 5);

                var rnd = new Random(Guid.NewGuid().GetHashCode());
                var acquireCounter = 0;
                var releaseCounter = 0;
                var stopMarker = 0;
                var waitedTime = 0;

                var acquireTasks = Enumerable.Range(0, 100)
                    .Select(
                        i => Task.Run(
                            async () =>
                            {
                                var conn = await pool.AcquireAsync(AccessMode.Read, null, null, Bookmarks.Empty);
                                Interlocked.Increment(ref acquireCounter);

                                var wait = rnd.Next(1000);
                                Interlocked.Add(ref waitedTime, wait);
                                await Task.Delay(wait);

                                await conn.CloseAsync();
                                Interlocked.Increment(ref releaseCounter);
                            }));

                var reportedSizes = new ConcurrentQueue<int>();
                var reportTask = Task.Run(
                    () =>
                    {
                        while (stopMarker == 0)
                        {
                            reportedSizes.Enqueue(pool.PoolSize);

                            Thread.Sleep(50);
                        }
                    });

                var tasks = acquireTasks as Task[] ?? acquireTasks.ToArray();

                await Task.WhenAll(tasks).ContinueWith(t => Interlocked.CompareExchange(ref stopMarker, 1, 0));

                await reportTask;

                reportedSizes.Should().NotBeEmpty();
                reportedSizes.Should().NotContain(v => v < 0);
                reportedSizes.Should().NotContain(v => v > 5);
            }
        }

        public class PoolState
        {
            // active
            [Fact]
            public async Task FromActiveViaAcquireToActive()
            {
                var pool = NewConnectionPool();
                await pool.AcquireAsync(AccessMode.Read, null, null, Bookmarks.Empty);
                pool.Status.Should().Be(ConnectionPoolStatus.Active);
            }

            [Fact]
            public async Task FromActiveViaReleaseToActive()
            {
                var idleQueue = new BlockingCollection<IPooledConnection>();
                var inUseConnections = new ConcurrentHashSet<IPooledConnection>();
                var conn = new Mock<IPooledConnection>().Object;
                inUseConnections.TryAdd(conn);
                var pool = NewConnectionPool(idleQueue, inUseConnections);

                await pool.ReleaseAsync(conn);

                idleQueue.Count.Should().Be(1);
                inUseConnections.Count.Should().Be(0);
                pool.Status.Should().Be(ConnectionPoolStatus.Active);
            }

            [Fact]
            public async Task FromActiveViaCloseToClosed()
            {
                var pool = NewConnectionPool();
                await pool.CloseAsync();
                pool.Status.Should().Be(ConnectionPoolStatus.Closed);
            }

            [Fact]
            public void FromActiveViaActivateToActive()
            {
                var pool = NewConnectionPool();
                pool.Activate();
                pool.Status.Should().Be(ConnectionPoolStatus.Active);
            }

            [Fact]
            public async Task FromActiveViaDeactivateToInactive()
            {
                var pool = NewConnectionPool();
                await pool.DeactivateAsync();
                pool.Status.Should().Be(ConnectionPoolStatus.Inactive);
            }

            // inactive
            [Fact]
            public async Task FromInactiveViaAcquireThrowsError()
            {
                var pool = NewConnectionPool();
                pool.Status = ConnectionPoolStatus.Inactive;

                var exception =
                    await Record.ExceptionAsync(() => pool.AcquireAsync(AccessMode.Read, null, null, Bookmarks.Empty));

                exception.Should().BeOfType<ServiceUnavailableException>();
                pool.Status.Should().Be(ConnectionPoolStatus.Inactive);
            }

            [Fact]
            public async Task FromInactiveViaReleaseToInactive()
            {
                var idleQueue = new BlockingCollection<IPooledConnection>();
                var inUseConnections = new ConcurrentHashSet<IPooledConnection>();

                var conn = new Mock<IPooledConnection>().Object;
                inUseConnections.TryAdd(conn);

                var pool = NewConnectionPool(idleQueue, inUseConnections);
                pool.Status = ConnectionPoolStatus.Inactive;

                await pool.ReleaseAsync(conn);

                inUseConnections.Count.Should().Be(0);
                idleQueue.Count.Should().Be(0);
                pool.Status.Should().Be(ConnectionPoolStatus.Inactive);
            }

            [Fact]
            public async Task FromInactiveViaCloseToClosed()
            {
                var pool = NewConnectionPool();
                pool.Status = ConnectionPoolStatus.Inactive;

                await pool.CloseAsync();

                pool.Status.Should().Be(ConnectionPoolStatus.Closed);
            }

            [Fact]
            public void FromInactiveViaActivateToActive()
            {
                var pool = NewConnectionPool();
                pool.Status = ConnectionPoolStatus.Inactive;

                pool.Activate();

                pool.Status.Should().Be(ConnectionPoolStatus.Active);
            }

            [Fact]
            public async Task FromInactiveViaDeactivateToInactive()
            {
                var pool = NewConnectionPool();
                pool.Status = ConnectionPoolStatus.Inactive;

                await pool.DeactivateAsync();

                pool.Status.Should().Be(ConnectionPoolStatus.Inactive);
            }

            //closed
            [Fact]
            public async Task FromClosedViaAcquireThrowsError()
            {
                var pool = NewConnectionPool();
                pool.Status = ConnectionPoolStatus.Closed;

                var exception =
                    await Record.ExceptionAsync(() => pool.AcquireAsync(AccessMode.Read, null, null, Bookmarks.Empty));

                exception.Should().BeOfType<ObjectDisposedException>();
                pool.Status.Should().Be(ConnectionPoolStatus.Closed);
            }

            [Fact]
            public async Task FromClosedViaReleaseToClosed()
            {
                var idleQueue = new BlockingCollection<IPooledConnection>();
                var inUseConnections = new ConcurrentHashSet<IPooledConnection>();

                var conn = new Mock<IPooledConnection>().Object;
                inUseConnections.TryAdd(conn);

                var pool = NewConnectionPool(idleQueue, inUseConnections);
                pool.Status = ConnectionPoolStatus.Closed;

                await pool.ReleaseAsync(conn);

                inUseConnections.Count.Should().Be(1);
                idleQueue.Count.Should().Be(0);
                pool.Status.Should().Be(ConnectionPoolStatus.Closed);
            }

            [Fact]
            public async Task FromClosedViaCloseToClosed()
            {
                var pool = NewConnectionPool();
                pool.Status = ConnectionPoolStatus.Closed;

                await pool.CloseAsync();

                pool.Status.Should().Be(ConnectionPoolStatus.Closed);
            }

            [Fact]
            public void FromClosedViaActivateToClosed()
            {
                var pool = NewConnectionPool();
                pool.Status = ConnectionPoolStatus.Closed;

                pool.Activate();

                pool.Status.Should().Be(ConnectionPoolStatus.Closed);
            }

            [Fact]
            public async Task FromClosedViaDeactivateToClosed()
            {
                var pool = NewConnectionPool();
                pool.Status = ConnectionPoolStatus.Closed;

                await pool.DeactivateAsync();

                pool.Status.Should().Be(ConnectionPoolStatus.Closed);
            }
        }

        public class DeactivateMethod
        {
            private static List<Mock<IPooledConnection>> FillIdleConnections(
                BlockingCollection<IPooledConnection> idleConnections,
                int count)
            {
                var idleMocks = new List<Mock<IPooledConnection>>();
                for (var i = 0; i < count; i++)
                {
                    var connMock = new Mock<IPooledConnection>();
                    idleMocks.Add(connMock);
                    idleConnections.Add(connMock.Object);
                }

                return idleMocks;
            }

            private static List<Mock<IPooledConnection>> FillInUseConnections(
                ConcurrentHashSet<IPooledConnection> inUseConnections,
                int count)
            {
                var inUseMocks = new List<Mock<IPooledConnection>>();
                for (var i = 0; i < count; i++)
                {
                    var connMock = new Mock<IPooledConnection>();
                    inUseMocks.Add(connMock);
                    inUseConnections.TryAdd(connMock.Object);
                }

                return inUseMocks;
            }

            private static void VerifyDestroyAsyncCalledOnce(List<Mock<IPooledConnection>> mocks)
            {
                foreach (var conn in mocks)
                {
                    conn.Verify(x => x.DestroyAsync(), Times.Once);
                }
            }

            [Fact]
            public async Task ShouldCloseAllIdleConnectionsAsync()
            {
                // Given
                var idleConnections = new BlockingCollection<IPooledConnection>();

                var idleMocks = FillIdleConnections(idleConnections, 10);

                var pool = NewConnectionPool(idleConnections);

                // When
                await pool.DeactivateAsync();

                // Then
                idleConnections.Count.Should().Be(0);
                VerifyDestroyAsyncCalledOnce(idleMocks);
            }

            // concurrent test
            // concurrently close and deactivate
            [Fact]
            public async Task DeactivateAndThenCloseShouldCloseAllConnections()
            {
                var idleConnections = new BlockingCollection<IPooledConnection>();
                var idleMocks = FillIdleConnections(idleConnections, 5);

                var inUseConnections = new ConcurrentHashSet<IPooledConnection>();
                var inUseMocks = FillInUseConnections(inUseConnections, 10);
                var pool = NewConnectionPool(idleConnections, inUseConnections);

                // When
                await pool.DeactivateAsync();
                // Then
                idleConnections.Count.Should().Be(0);
                inUseConnections.Count.Should().Be(10);
                VerifyDestroyAsyncCalledOnce(idleMocks);
                // refill the idle connections
                var newIdleMocks = FillIdleConnections(idleConnections, 5);
                idleConnections.Count.Should().Be(5);

                // When
                await pool.CloseAsync();
                // Then
                idleConnections.Count.Should().Be(0);
                inUseConnections.Count.Should().Be(0);

                VerifyDestroyAsyncCalledOnce(newIdleMocks);
                VerifyDestroyAsyncCalledOnce(inUseMocks);
            }

            // concurrent tests
            // ConcurrentlyAcquireAndDeactivate
            [Fact]
            public async Task ReturnConnectionIfAcquiredValidConnectionBeforeInactivation()
            {
                // Given
                var idleConnections = new BlockingCollection<IPooledConnection>();
                var openConnMock = new Mock<IPooledConnection>();
                var pool = NewConnectionPoolWithConnectionTimeoutCheckDisabled(idleConnections);

                pool.NumberOfIdleConnections.Should().Be(0);
                pool.NumberOfInUseConnections.Should().Be(0);

                // This is to simulate Acquire called first,
                // but before Acquire put a new conn into inUseConn, Deactivate get called.
                openConnMock.Setup(x => x.IsOpen)
                    .Returns(true)
                    .Callback(() => pool.DeactivateAsync().Wait());

                idleConnections.Add(openConnMock.Object);
                pool.NumberOfIdleConnections.Should().Be(1);
                // When
                await pool.AcquireAsync(AccessMode.Read, null, null, Bookmarks.Empty);

                pool.NumberOfIdleConnections.Should().Be(0);
                pool.NumberOfInUseConnections.Should().Be(1);
                openConnMock.Verify(x => x.IsOpen, Times.Once);
            }

            [Fact]
            public async Task ErrorIfAcquiredInvalidConnectionBeforeInactivation()
            {
                // Given
                var idleConnections = new BlockingCollection<IPooledConnection>();
                var closedConnMock = new Mock<IPooledConnection>();
                var pool = NewConnectionPoolWithConnectionTimeoutCheckDisabled(idleConnections);

                pool.NumberOfIdleConnections.Should().Be(0);
                pool.NumberOfInUseConnections.Should().Be(0);

                // This is to simulate Acquire called first,
                // but before Acquire put a new conn into inUseConn, Deactivate get called.
                // However here, this connection is not healthy and will be destroyed directly
                closedConnMock.Setup(x => x.IsOpen)
                    .Returns(false)
                    .Callback(() => pool.DeactivateAsync().Wait());

                idleConnections.Add(closedConnMock.Object);
                pool.NumberOfIdleConnections.Should().Be(1);
                // When
                var exception =
                    await Record.ExceptionAsync(() => pool.AcquireAsync(AccessMode.Read, null, null, Bookmarks.Empty));

                pool.NumberOfIdleConnections.Should().Be(0);
                pool.NumberOfInUseConnections.Should().Be(0);
                closedConnMock.Verify(x => x.IsOpen, Times.Once);
                closedConnMock.Verify(x => x.DestroyAsync(), Times.Once);
                exception.Should().BeOfType<ServiceUnavailableException>();
                exception.Message.Should().StartWith("Failed to acquire a connection");
            }

            // concurrent test
            // ConcurrentlyReleaseAndDeactivate
            [Fact]
            public async Task ShouldCloseConnectionReleasedDuringDeactivation()
            {
                // Given
                var idleConnections = new BlockingCollection<IPooledConnection>();
                var idleMocks = new List<Mock<IPooledConnection>>();
                idleMocks.AddRange(FillIdleConnections(idleConnections, 5));

                var specialConn = new Mock<IPooledConnection>();
                var releasedConn = new Mock<IPooledConnection>();
                specialConn.Setup(x => x.DestroyAsync())
                    .Returns(Task.CompletedTask)
                    .Callback(() => { idleConnections.Add(releasedConn.Object); });

                idleConnections.Add(specialConn.Object);
                idleMocks.Add(specialConn);
                idleMocks.Add(releasedConn);
                idleMocks.Count.Should().Be(5 + 2);

                var pool = NewConnectionPool(idleConnections);

                // When
                await pool.DeactivateAsync();

                // Then
                idleConnections.Count.Should().Be(0);
                VerifyDestroyAsyncCalledOnce(idleMocks);
            }

            // concurrent test
            // ConcurrentlyActivateAndDeactivate
            [Fact]
            public async Task ShouldCloseAllIdleConnectionsRegardlessActivateCalled()
            {
                // Given
                var idleConnections = new BlockingCollection<IPooledConnection>();
                var idleMocks = new List<Mock<IPooledConnection>>();
                idleMocks.AddRange(FillIdleConnections(idleConnections, 5));

                var specialConn = new Mock<IPooledConnection>();
                var pool = NewConnectionPool(idleConnections);
                specialConn.Setup(x => x.DestroyAsync())
                    .Returns(Task.CompletedTask)
                    .Callback(() => { pool.Activate(); });

                idleConnections.Add(specialConn.Object);
                idleMocks.Add(specialConn);

                idleMocks.AddRange(FillIdleConnections(idleConnections, 5));
                idleMocks.Count.Should().Be(5 + 1 + 5);

                // When
                await pool.DeactivateAsync();

                // Then
                idleConnections.Count.Should().Be(0);
                VerifyDestroyAsyncCalledOnce(idleMocks);
            }
        }

        private class TestConnectionValidator : IConnectionValidator
        {
            private readonly bool _isValid;

            public TestConnectionValidator(bool isValid = true)
            {
                _isValid = isValid;
            }

            public Task<bool> OnReleaseAsync(IPooledConnection connection)
            {
                return Task.FromResult(_isValid);
            }

            public bool OnRequire(IPooledConnection connection)
            {
                return _isValid;
            }
        }

        private class MockedConnectionFactory : IPooledConnectionFactory
        {
            private readonly IConnection _connection;

            public MockedConnectionFactory(IConnection conn = null)
            {
                _connection = conn ?? new Mock<IConnection>().Object;
            }

            public IPooledConnection Create(
                Uri uri,
                IConnectionReleaseManager releaseManager,
                SocketSettings socketSettings,
                IAuthToken authToken,
                Func<IAuthToken, CancellationToken, Task> taskCompletedAsync,
                string userAgent,
                IDictionary<string, string> routingContext)
            {
                return new PooledConnection(_connection, (_, _) => Task.CompletedTask, releaseManager);
            }
        }
    }
}<|MERGE_RESOLUTION|>--- conflicted
+++ resolved
@@ -223,13 +223,9 @@
             public async Task ShouldCloseConnectionIfFailedToCreate()
             {
                 var connMock = new Mock<IPooledConnection>();
-<<<<<<< HEAD
                 connMock.Setup(x => x.InitAsync(
                         It.IsAny<INotificationsConfig>(),
                         It.IsAny<CancellationToken>()))
-=======
-                connMock.Setup(x => x.InitAsync(It.IsAny<CancellationToken>()))
->>>>>>> c0613670
                     .Throws<NotImplementedException>();
 
                 var connFactory = new MockedConnectionFactory(connMock.Object);
