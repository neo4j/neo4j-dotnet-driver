﻿// Copyright (c) "Neo4j"
// Neo4j Sweden AB [http://neo4j.com]
// 
// This file is part of Neo4j.
// 
// Licensed under the Apache License, Version 2.0 (the "License").
// You may not use this file except in compliance with the License.
// You may obtain a copy of the License at
// 
//     http://www.apache.org/licenses/LICENSE-2.0
// 
// Unless required by applicable law or agreed to in writing, software
// distributed under the License is distributed on an "AS IS" BASIS,
// WITHOUT WARRANTIES OR CONDITIONS OF ANY KIND, either express or implied.
// See the License for the specific language governing permissions and
// limitations under the License.

using System;
using System.Collections.Generic;
using FluentAssertions;
using Neo4j.Driver.Internal.IO.MessageSerializers;
using Neo4j.Driver.Internal.Messaging;
using Neo4j.Driver.Internal.Types;
using Xunit;

namespace Neo4j.Driver.Internal.MessageHandling.Messages
{
    public class BeginMessageTests
    {
        [Fact]
        public void ShouldHaveCorrectSerializer()
        {
            var rm = new BeginMessage(null, null, null, null, AccessMode.Read, null, null);

            rm.Serializer.Should().BeOfType<BeginMessageSerializer>();
        }

        [Fact]
        public void ShouldHandleNullValues()
        {
            var rm = new BeginMessage(null, null, null, null, AccessMode.Write, null, null);

            rm.ToString().Should().Be("BEGIN []");
        }

        [Theory]
        [InlineData(4, 4)]
        [InlineData(5, 0)]
        public void ShouldHandleSetValues(int major, int minor)
        {
            var txMeta = new Dictionary<string, object>
            {
                ["a"] = "b"
            };

            var bookmarks = new InternalBookmarks("bm:a");
            var message = new BeginMessage(
                new BoltProtocolVersion(major, minor),
                "neo4j",
                bookmarks,
                new TransactionConfig(txMeta, TimeSpan.FromSeconds(1)),
                AccessMode.Read,
<<<<<<< HEAD
                new SessionConfig("Douglas Fir"),
=======
                "Douglas Fir",
>>>>>>> 1b630d68
                null);

            message.Metadata.Should().ContainKey("bookmarks").WhichValue.Should().BeEquivalentTo(new[] { "bm:a" });
            message.Metadata.Should().ContainKey("imp_user").WhichValue.Should().BeEquivalentTo("Douglas Fir");
            message.Metadata.Should().ContainKey("tx_timeout").WhichValue.Should().BeEquivalentTo(1000L);
            message.Metadata.Should().ContainKey("tx_metadata").WhichValue.Should().BeEquivalentTo(txMeta);
            message.Metadata.Should().ContainKey("mode").WhichValue.Should().BeEquivalentTo("r");
            message.Metadata.Should().ContainKey("db").WhichValue.Should().BeEquivalentTo("neo4j");

            message.ToString()
                .Should()
                .Be(
                    "BEGIN [{bookmarks, [bm:a]}, {tx_timeout, 1000}, {tx_metadata, [{a, b}]}, {mode, r}, {db, neo4j}, {imp_user, Douglas Fir}]");
        }

        [Theory]
        [InlineData(4, 4)]
        [InlineData(5, 0)]
        public void ShouldIgnoreNotificationConfig(int major, int minor)
        {
            var txMeta = new Dictionary<string, object>
            {
                ["a"] = "b"
            };

            var bookmarks = new InternalBookmarks("bm:a");
            var message = new BeginMessage(
                new BoltProtocolVersion(major, minor),
                "neo4j",
                bookmarks,
                new TransactionConfig(txMeta, TimeSpan.FromSeconds(1)),
                AccessMode.Read,
<<<<<<< HEAD
                new SessionConfig("Douglas Fir"),
=======
                "Douglas Fir",
>>>>>>> 1b630d68
                new NotificationsDisabledConfig());

            message.Metadata.Should().ContainKey("bookmarks").WhichValue.Should().BeEquivalentTo(new[] { "bm:a" });
            message.Metadata.Should().ContainKey("imp_user").WhichValue.Should().BeEquivalentTo("Douglas Fir");
            message.Metadata.Should().ContainKey("tx_timeout").WhichValue.Should().BeEquivalentTo(1000L);
            message.Metadata.Should().ContainKey("tx_metadata").WhichValue.Should().BeEquivalentTo(txMeta);
            message.Metadata.Should().ContainKey("mode").WhichValue.Should().BeEquivalentTo("r");
            message.Metadata.Should().ContainKey("db").WhichValue.Should().BeEquivalentTo("neo4j");

            message.ToString()
                .Should()
                .Be(
                    "BEGIN [{bookmarks, [bm:a]}, {tx_timeout, 1000}, {tx_metadata, [{a, b}]}, {mode, r}, {db, neo4j}, {imp_user, Douglas Fir}]");
        }

        [Theory]
        [InlineData(5, 2)]
        [InlineData(6, 0)]
        public void ShouldHandleSetValuesWithNotifications(int major, int minor)
        {
            var txMeta = new Dictionary<string, object>
            {
                ["a"] = "b"
            };

            var bookmarks = new InternalBookmarks("bm:a");
            var message = new BeginMessage(
                new BoltProtocolVersion(major, minor),
                "neo4j",
                bookmarks,
                new TransactionConfig(txMeta, TimeSpan.FromSeconds(1)),
                AccessMode.Read,
<<<<<<< HEAD
               new SessionConfig("Douglas Fir"),
=======
                "Douglas Fir",
>>>>>>> 1b630d68
                new NotificationsConfig(Severity.Warning, new[] { Category.Generic }));

            message.Metadata.Should().ContainKey("bookmarks").WhichValue.Should().BeEquivalentTo(new[] { "bm:a" });
            message.Metadata.Should().ContainKey("imp_user").WhichValue.Should().BeEquivalentTo("Douglas Fir");
            message.Metadata.Should().ContainKey("tx_timeout").WhichValue.Should().BeEquivalentTo(1000L);
            message.Metadata.Should().ContainKey("tx_metadata").WhichValue.Should().BeEquivalentTo(txMeta);
            message.Metadata.Should().ContainKey("mode").WhichValue.Should().BeEquivalentTo("r");
            message.Metadata.Should().ContainKey("db").WhichValue.Should().BeEquivalentTo("neo4j");
            message.Metadata.Should().ContainKey("notifications_minimum_severity").WhichValue.Should().BeEquivalentTo("WARNING");
            message.Metadata.Should()
                .ContainKey("notifications_disabled_categories")
                .WhichValue.Should()
                .BeEquivalentTo(new[] { "GENERIC" });

            message.ToString()
                .Should()
                .Be(
                    "BEGIN [{bookmarks, [bm:a]}, {tx_timeout, 1000}, {tx_metadata, [{a, b}]}, {mode, r}, {db, neo4j}, {imp_user, Douglas Fir}, {notifications_minimum_severity, WARNING}, {notifications_disabled_categories, [GENERIC]}]");
        }

        [Fact]
        public void ShouldThrowIfBoltVersionLessThan44()
        {
            Record.Exception(
                    () => new BeginMessage(
                        BoltProtocolVersion.V4_3,
                        "neo4j",
                        new InternalBookmarks("bm:a"),
                        new TransactionConfig(
                            new Dictionary<string, object>
                            {
                                ["a"] = "b"
                            },
                            TimeSpan.FromSeconds(1)),
                        AccessMode.Read,
<<<<<<< HEAD
                        new SessionConfig("Douglas Fir"),
=======
                        "Douglas Fir",
>>>>>>> 1b630d68
                        null))
                .Should()
                .BeOfType<ArgumentOutOfRangeException>();
        }
    }
}<|MERGE_RESOLUTION|>--- conflicted
+++ resolved
@@ -60,11 +60,7 @@
                 bookmarks,
                 new TransactionConfig(txMeta, TimeSpan.FromSeconds(1)),
                 AccessMode.Read,
-<<<<<<< HEAD
                 new SessionConfig("Douglas Fir"),
-=======
-                "Douglas Fir",
->>>>>>> 1b630d68
                 null);
 
             message.Metadata.Should().ContainKey("bookmarks").WhichValue.Should().BeEquivalentTo(new[] { "bm:a" });
@@ -97,11 +93,7 @@
                 bookmarks,
                 new TransactionConfig(txMeta, TimeSpan.FromSeconds(1)),
                 AccessMode.Read,
-<<<<<<< HEAD
                 new SessionConfig("Douglas Fir"),
-=======
-                "Douglas Fir",
->>>>>>> 1b630d68
                 new NotificationsDisabledConfig());
 
             message.Metadata.Should().ContainKey("bookmarks").WhichValue.Should().BeEquivalentTo(new[] { "bm:a" });
@@ -134,11 +126,7 @@
                 bookmarks,
                 new TransactionConfig(txMeta, TimeSpan.FromSeconds(1)),
                 AccessMode.Read,
-<<<<<<< HEAD
-               new SessionConfig("Douglas Fir"),
-=======
-                "Douglas Fir",
->>>>>>> 1b630d68
+                new SessionConfig("Douglas Fir"),
                 new NotificationsConfig(Severity.Warning, new[] { Category.Generic }));
 
             message.Metadata.Should().ContainKey("bookmarks").WhichValue.Should().BeEquivalentTo(new[] { "bm:a" });
@@ -174,11 +162,7 @@
                             },
                             TimeSpan.FromSeconds(1)),
                         AccessMode.Read,
-<<<<<<< HEAD
                         new SessionConfig("Douglas Fir"),
-=======
-                        "Douglas Fir",
->>>>>>> 1b630d68
                         null))
                 .Should()
                 .BeOfType<ArgumentOutOfRangeException>();
