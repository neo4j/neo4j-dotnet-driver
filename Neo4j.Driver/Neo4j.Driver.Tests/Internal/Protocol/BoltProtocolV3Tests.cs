--- conflicted
+++ resolved
@@ -131,7 +131,11 @@
             mockConn.SetupProperty(x => x.SessionConfig);
 
             var ex = await Record.ExceptionAsync(
-                () => BoltProtocolV3.Instance.GetRoutingTableAsync(mockConn.Object, "db", new("Douglas Fir"), null));
+                () => BoltProtocolV3.Instance.GetRoutingTableAsync(
+                    mockConn.Object,
+                    "db",
+                    new SessionConfig("Douglas Fir"),
+                    null));
 
             ex.Should().BeOfType<ArgumentException>();
         }
@@ -148,8 +152,20 @@
             mockRtResult.SetupGet(x => x.Values).Returns(new Dictionary<string, object>());
 
             var mockCursor = new Mock<IInternalResultCursor>();
-            mockCursor.SetupSequence(x => x.FetchAsync()).ReturnsAsync(true).ReturnsAsync(false);
-            mockCursor.SetupGet(x => x.Current).Returns(mockRtResult.Object);
+            var enumerator = new Mock<IAsyncEnumerator<IRecord>>();
+            enumerator
+                .SetupSequence(x => x.MoveNextAsync())
+                .ReturnsAsync(true)
+                .ReturnsAsync(false);
+
+            enumerator
+                .SetupSequence(x => x.Current)
+                .Returns(mockRtResult.Object)
+                .Returns(default(IRecord));
+
+            mockCursor
+                .Setup(x => x.GetAsyncEnumerator(It.IsAny<CancellationToken>()))
+                .Returns(enumerator.Object);
 
             var resultCursorBuilderMock = new Mock<IResultCursorBuilder>();
             resultCursorBuilderMock.Setup(x => x.CreateCursor()).Returns(mockCursor.Object);
@@ -157,7 +173,11 @@
             var msgFactory = new Mock<IBoltProtocolMessageFactory>();
 
             AutoCommitParams queryParams = null;
-            msgFactory.Setup(x => x.NewRunWithMetadataMessage(mockConn.Object, It.IsAny<AutoCommitParams>(), It.IsAny<INotificationsConfig>()))
+            msgFactory.Setup(
+                    x => x.NewRunWithMetadataMessage(
+                        mockConn.Object,
+                        It.IsAny<AutoCommitParams>(),
+                        It.IsAny<INotificationsConfig>()))
                 .Callback<IConnection, AutoCommitParams, INotificationsConfig>((_, y, _) => queryParams = y);
 
             var handlerFactory = new Mock<IBoltProtocolHandlerFactory>();
@@ -248,67 +268,11 @@
 
             var acp = new AutoCommitParams
             {
-<<<<<<< HEAD
-                var mockRoutingContext = new Mock<IDictionary<string, string>>();
-                var mockConn = new Mock<IConnection>();
-                mockConn.SetupGet(x => x.Version).Returns(BoltProtocolVersion.V3_0);
-                mockConn.SetupGet(x => x.RoutingContext).Returns(mockRoutingContext.Object);
-
-                var mockRtResult = new Mock<IRecord>();
-                mockRtResult.SetupGet(x => x.Values).Returns(new Dictionary<string, object>());
-
-                var mockCursor = new Mock<IInternalResultCursor>();
-                var enumerator = new Mock<IAsyncEnumerator<IRecord>>();
-                enumerator
-                    .SetupSequence(x => x.MoveNextAsync())
-                    .ReturnsAsync(true)
-                    .ReturnsAsync(false);
-
-                enumerator
-                    .SetupSequence(x => x.Current)
-                    .Returns(mockRtResult.Object)
-                    .Returns(default(IRecord));
-
-                mockCursor
-                    .Setup(x => x.GetAsyncEnumerator(It.IsAny<CancellationToken>()))
-                    .Returns(enumerator.Object);
-
-                var resultCursorBuilderMock = new Mock<IResultCursorBuilder>();
-                resultCursorBuilderMock.Setup(x => x.CreateCursor()).Returns(mockCursor.Object);
-
-                var msgFactory = new Mock<IBoltProtocolMessageFactory>();
-
-                AutoCommitParams queryParams = null;
-                msgFactory.Setup(x => x.NewRunWithMetadataMessage(mockConn.Object, It.IsAny<AutoCommitParams>(), It.IsAny<INotificationsConfig>()))
-                    .Callback<IConnection, AutoCommitParams, INotificationsConfig>((_, y, _) => queryParams = y);
-
-                var handlerFactory = new Mock<IBoltProtocolHandlerFactory>();
-                handlerFactory.Setup(
-                        x => x.NewResultCursorBuilder(
-                            It.IsAny<SummaryBuilder>(),
-                            It.IsAny<IConnection>(),
-                            It.IsAny<Func<IConnection, SummaryBuilder, IBookmarksTracker,
-                                Func<IResultStreamBuilder, long, long, Task>>>(),
-                            It.IsAny<Func<IConnection, SummaryBuilder, IBookmarksTracker,
-                                Func<IResultStreamBuilder, long, Task>>>(),
-                            It.IsAny<IBookmarksTracker>(),
-                            It.IsAny<IResultResourceHandler>(),
-                            It.IsAny<long>(),
-                            It.IsAny<bool>(),
-                            It.IsAny<IInternalAsyncTransaction>()))
-                    .Returns(resultCursorBuilderMock.Object);
-
-                var protocol = new BoltProtocolV3(msgFactory.Object, handlerFactory.Object);
-
-                var bm = new InternalBookmarks();
-                var routingTable = await protocol.GetRoutingTableAsync(
-=======
-                Query = new Query("..."),
+                Query = new Query("...")
             };
 
             var exception = await Record.ExceptionAsync(
                 () => BoltProtocolV3.Instance.RunInAutoCommitTransactionAsync(
->>>>>>> 342d8f15
                     mockConn.Object,
                     acp,
                     new NotificationsDisabledConfig()));
@@ -327,7 +291,7 @@
 
             var acp = new AutoCommitParams
             {
-                Query = new Query("..."),
+                Query = new Query("...")
             };
 
             var exception = await Record.ExceptionAsync(
