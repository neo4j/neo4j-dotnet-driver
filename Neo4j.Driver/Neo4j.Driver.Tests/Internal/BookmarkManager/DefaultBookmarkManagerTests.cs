﻿// Copyright (c) "Neo4j"
// Neo4j Sweden AB [http://neo4j.com]
// 
// This file is part of Neo4j.
// 
// Licensed under the Apache License, Version 2.0 (the "License").
// You may not use this file except in compliance with the License.
// You may obtain a copy of the License at
// 
//     http://www.apache.org/licenses/LICENSE-2.0
// 
// Unless required by applicable law or agreed to in writing, software
// distributed under the License is distributed on an "AS IS" BASIS,
// WITHOUT WARRANTIES OR CONDITIONS OF ANY KIND, either express or implied.
// See the License for the specific language governing permissions and
// limitations under the License.

using System;
using System.Collections.Generic;
using System.Threading;
using System.Threading.Tasks;
using FluentAssertions;
using Moq;
using Neo4j.Driver.Experimental;
using Xunit;

namespace Neo4j.Driver.Internal.BookmarkManager;

public class DefaultBookmarkManagerTests
{
    [Fact]
    public async Task ShouldReturnBookmarks()
    {
<<<<<<< HEAD
        var initialBookmarks = new Dictionary<string, IEnumerable<string>>
        {
            ["example"] = new[] { "eg1", "eg2" }
        };

        var config = new BookmarkManagerConfig(
            initialBookmarks,
            (_, _) => Task.FromResult(Array.Empty<string>()),
            (_, _, _) => Task.CompletedTask);
=======
        var config = new BookmarkManagerConfig(
            new[] {"eg1", "eg2"},
            _ => Task.FromResult(Array.Empty<string>()),
            (_,_) => Task.CompletedTask);
>>>>>>> 8941ddce

        var bookmarkManager = new DefaultBookmarkManager(config);

        var bookmarks = await bookmarkManager.GetBookmarksAsync();

        bookmarks.Should().BeEquivalentTo("eg1", "eg2");
    }

    [Fact]
    public async Task ShouldReplaceBookmarks()
    {
<<<<<<< HEAD
        var initialBookmarks = new Dictionary<string, IEnumerable<string>>
        {
            ["example"] = new[] { "eg1", "eg2" }
        };

=======
>>>>>>> 8941ddce
        var config = new BookmarkManagerConfig(
            new[] {"eg1", "eg2"},
            _ => Task.FromResult(Array.Empty<string>()),
            (_, _) => Task.CompletedTask);

        var bookmarkManager = new DefaultBookmarkManager(config);

<<<<<<< HEAD
        await bookmarkManager.UpdateBookmarksAsync("example", new[] { "eg1", "eg2" }, new[] { "eg3", "eg4" });
=======
        await bookmarkManager.UpdateBookmarksAsync(new[] {"eg1", "eg2"}, new[] {"eg3", "eg4"});
>>>>>>> 8941ddce

        var bookmarks = await bookmarkManager.GetBookmarksAsync();

        bookmarks.Should().BeEquivalentTo("eg3", "eg4");
    }

    [Fact]
    public async Task ShouldOnlyReplaceReturnedBookmarks()
    {
<<<<<<< HEAD
        var initialBookmarks = new Dictionary<string, IEnumerable<string>>
        {
            ["example"] = new[] { "eg1", "eg2" }
        };

=======
>>>>>>> 8941ddce
        var config = new BookmarkManagerConfig(
            new[] {"eg1", "eg2"},
            _ => Task.FromResult(Array.Empty<string>()),
            (_, _) => Task.CompletedTask);

        var bookmarkManager = new DefaultBookmarkManager(config);

<<<<<<< HEAD
        await bookmarkManager.UpdateBookmarksAsync("example", new[] { "eg1" }, new[] { "eg3", "eg4" });
=======
        await bookmarkManager.UpdateBookmarksAsync(new[] {"eg1"}, new[] {"eg3", "eg4"});
>>>>>>> 8941ddce

        var bookmarks = await bookmarkManager.GetBookmarksAsync();

        bookmarks.Should().BeEquivalentTo("eg2", "eg3", "eg4");
    }

    [Fact]
    public async Task ShouldCallNotifyBookmarksOnUpdate()
    {
        var notify = new Mock<Func<string[], CancellationToken, Task>>();
        notify
            .Setup(x => x(It.IsAny<string[]>(), It.IsAny<CancellationToken>()))
            .Returns(Task.CompletedTask);

        var config = new BookmarkManagerConfig(
<<<<<<< HEAD
            new Dictionary<string, IEnumerable<string>>(),
            (_, _) => Task.FromResult(Array.Empty<string>()),
=======
            Array.Empty<string>(),
            _ => Task.FromResult(Array.Empty<string>()),
>>>>>>> 8941ddce
            notify.Object);

        var bookmarkManager = new DefaultBookmarkManager(config);

<<<<<<< HEAD
        await bookmarkManager.UpdateBookmarksAsync("example", Array.Empty<string>(), new[] { "eg3", "eg4" });

        notify.Verify(x => x("example", new[] { "eg3", "eg4" }, CancellationToken.None), Times.Once);
    }

    [Fact]
    public async Task ShouldReturnEmptyIfDatabaseNotSet()
    {
        var initialBookmarks = new Dictionary<string, IEnumerable<string>>
        {
            ["notReturned"] = new[] { "eg1", "eg2" }
        };

        var config = new BookmarkManagerConfig(
            initialBookmarks,
            (_, _) => Task.FromResult(Array.Empty<string>()),
            (_, _, _) => Task.CompletedTask);

        var bookmarkManager = new DefaultBookmarkManager(config);

        var exists = await bookmarkManager.GetBookmarksAsync("example");
        exists.Should().BeEquivalentTo(Array.Empty<string>());
    }

    [Fact]
    public async Task ShouldAddBookmarksWithNoDatabase()
    {
        var initialBookmarks = new Dictionary<string, IEnumerable<string>>
        {
            ["notReturned"] = new[] { "eg1", "eg2" }
        };

        var config = new BookmarkManagerConfig(
            initialBookmarks,
            (_, _) => Task.FromResult(Array.Empty<string>()),
            (_, _, _) => Task.CompletedTask);

        var bookmarkManager = new DefaultBookmarkManager(config);

        var exists = await bookmarkManager.GetBookmarksAsync("example");
        exists.Should().BeEquivalentTo(Array.Empty<string>());

        await bookmarkManager.UpdateBookmarksAsync("example", new[] { "eg1", "eg2" }, new[] { "eg3" });

        var updated = await bookmarkManager.GetBookmarksAsync("example");
        updated.Should().BeEquivalentTo("eg3");

        // assert only correct db's bookmarks updated.
        var unaffected = await bookmarkManager.GetBookmarksAsync("notReturned");
        unaffected.Should().BeEquivalentTo("eg1", "eg2");
=======
        await bookmarkManager.UpdateBookmarksAsync(Array.Empty<string>(), new[] {"eg3", "eg4"});

        notify.Verify(x => x(new[] {"eg3", "eg4"}, CancellationToken.None), Times.Once);
>>>>>>> 8941ddce
    }

    [Fact]
    public async Task ShouldReturnUnionOfProviderAndStoredValue()
    {
<<<<<<< HEAD
        var initialBookmarks = new Dictionary<string, IEnumerable<string>>
        {
            ["example"] = new[] { "eg1" }
        };

=======
>>>>>>> 8941ddce
        var config = new BookmarkManagerConfig(
            new[] { "eg1" },
            _ => Task.FromResult(new[] { "eg2" }),
            (_, _) => Task.CompletedTask);

        var bookmarkManager = new DefaultBookmarkManager(config);

        var exists = await bookmarkManager.GetBookmarksAsync();
        exists.Should().BeEquivalentTo("eg1", "eg2");
    }

    [Fact]
    public async Task ShouldReturnUnionOfProviderWithNoInitial()
    {
        var config = new BookmarkManagerConfig(
            null,
            _ => Task.FromResult(new[] { "eg1" }),
            (_, _) => Task.CompletedTask);

        var bookmarkManager = new DefaultBookmarkManager(config);

        var exists = await bookmarkManager.GetBookmarksAsync();
        exists.Should().BeEquivalentTo("eg1");
    }

    [Fact]
    public async Task ShouldReturnDistinctUnionOfProviderAndStoredValue()
    {
<<<<<<< HEAD
        var initialBookmarks = new Dictionary<string, IEnumerable<string>>
        {
            ["example"] = new[] { "eg1" }
        };

=======
>>>>>>> 8941ddce
        var config = new BookmarkManagerConfig(
            new[] { "eg1" },
            _ => Task.FromResult(new[] { "eg1" }),
            ( _, _) => Task.CompletedTask);

        var bookmarkManager = new DefaultBookmarkManager(config);

        var exists = await bookmarkManager.GetBookmarksAsync();
        exists.Should().BeEquivalentTo("eg1");
    }
<<<<<<< HEAD

    [Fact]
    public async Task ShouldReturnDistinctUnionOfAllBookmarksForKnownDatabasesNoSpecifiedDb()
    {
        var initialBookmarks = new Dictionary<string, IEnumerable<string>>
        {
            ["example"] = new[] { "eg1" },
            ["example2"] = new[] { "eg2" }
        };

        var mock = new Mock<Func<string, CancellationToken, Task<string[]>>>();
        mock.Setup(x => x.Invoke(It.IsNotNull<string>(), It.IsAny<CancellationToken>())).ThrowsAsync(new Exception());
        mock.Setup(x => x.Invoke(null, It.IsAny<CancellationToken>())).ReturnsAsync(new[] { "eg1", "provider2" });

        var config = new BookmarkManagerConfig(
            initialBookmarks,
            mock.Object,
            (_, _, _) => Task.CompletedTask);

        var bookmarkManager = new DefaultBookmarkManager(config);

        var exists = await bookmarkManager.GetAllBookmarksAsync();

        mock.Verify(x => x.Invoke(null, It.IsAny<CancellationToken>()), Times.Once);

        exists.Should().BeEquivalentTo("eg1", "provider2", "eg2");
    }

    [Fact]
    public async Task ShouldReturnDistinctUnionOfAllBookmarksForKnownDatabasesWithSpecifiedDb()
    {
        var initialBookmarks = new Dictionary<string, IEnumerable<string>>
        {
            ["INC"] = new[] { "eg1" },
            ["EXC"] = new[] { "eg2" }
        };

        var mock = new Mock<Func<string, CancellationToken, Task<string[]>>>();
        mock.Setup(x => x.Invoke(null, It.IsAny<CancellationToken>())).Throws(new Exception());
        mock.Setup(x => x.Invoke("INC", It.IsAny<CancellationToken>())).ReturnsAsync(new[] { "eg1", "provider3" });

        var config = new BookmarkManagerConfig(
            initialBookmarks,
            mock.Object,
            (_, _, _) => Task.CompletedTask);

        var bookmarkManager = new DefaultBookmarkManager(config);

        var exists = await bookmarkManager.GetBookmarksAsync("INC");
        exists.Should().BeEquivalentTo("eg1", "provider3");
    }

    [Fact]
    public async Task ShouldForgetAllDatabases()
    {
        var initial = new Dictionary<string, IEnumerable<string>>
        {
            ["a"] = new[] { "eg1" },
            ["b"] = new[] { "eg2" }
        };

        var bookmarkManager = new DefaultBookmarkManager(new BookmarkManagerConfig(initial));

        await bookmarkManager.ForgetAsync();

        var exists = await bookmarkManager.GetAllBookmarksAsync();
        exists.Should().BeEquivalentTo(Array.Empty<string>());
    }

    [Fact]
    public async Task ShouldForgetSpecifiedDatabase()
    {
        var initial = new Dictionary<string, IEnumerable<string>>
        {
            ["a"] = new[] { "eg1" },
            ["b"] = new[] { "eg2" }
        };

        var bookmarkManager = new DefaultBookmarkManager(new BookmarkManagerConfig(initial));

        await bookmarkManager.ForgetAsync(new[] { "a" });

        var exists = await bookmarkManager.GetAllBookmarksAsync();
        exists.Should().BeEquivalentTo("eg2");
    }

    [Fact]
    public async Task ShouldForgetSpecifiedDatabases()
    {
        var initial = new Dictionary<string, IEnumerable<string>>
        {
            ["a"] = new[] { "eg1" },
            ["b"] = new[] { "eg2" },
            ["c"] = new[] { "eg3" }
        };

        var bookmarkManager = new DefaultBookmarkManager(new BookmarkManagerConfig(initial));

        await bookmarkManager.ForgetAsync(new[] { "a", "b" });

        var exists = await bookmarkManager.GetAllBookmarksAsync();
        exists.Should().BeEquivalentTo("eg3");
    }
=======
>>>>>>> 8941ddce
}<|MERGE_RESOLUTION|>--- conflicted
+++ resolved
@@ -1,357 +1,140 @@
-﻿// Copyright (c) "Neo4j"
-// Neo4j Sweden AB [http://neo4j.com]
-// 
-// This file is part of Neo4j.
-// 
-// Licensed under the Apache License, Version 2.0 (the "License").
-// You may not use this file except in compliance with the License.
-// You may obtain a copy of the License at
-// 
-//     http://www.apache.org/licenses/LICENSE-2.0
-// 
-// Unless required by applicable law or agreed to in writing, software
-// distributed under the License is distributed on an "AS IS" BASIS,
-// WITHOUT WARRANTIES OR CONDITIONS OF ANY KIND, either express or implied.
-// See the License for the specific language governing permissions and
-// limitations under the License.
-
-using System;
-using System.Collections.Generic;
-using System.Threading;
-using System.Threading.Tasks;
-using FluentAssertions;
-using Moq;
-using Neo4j.Driver.Experimental;
-using Xunit;
-
-namespace Neo4j.Driver.Internal.BookmarkManager;
-
-public class DefaultBookmarkManagerTests
-{
-    [Fact]
-    public async Task ShouldReturnBookmarks()
-    {
-<<<<<<< HEAD
-        var initialBookmarks = new Dictionary<string, IEnumerable<string>>
-        {
-            ["example"] = new[] { "eg1", "eg2" }
-        };
-
-        var config = new BookmarkManagerConfig(
-            initialBookmarks,
-            (_, _) => Task.FromResult(Array.Empty<string>()),
-            (_, _, _) => Task.CompletedTask);
-=======
-        var config = new BookmarkManagerConfig(
-            new[] {"eg1", "eg2"},
-            _ => Task.FromResult(Array.Empty<string>()),
-            (_,_) => Task.CompletedTask);
->>>>>>> 8941ddce
-
-        var bookmarkManager = new DefaultBookmarkManager(config);
-
-        var bookmarks = await bookmarkManager.GetBookmarksAsync();
-
-        bookmarks.Should().BeEquivalentTo("eg1", "eg2");
-    }
-
-    [Fact]
-    public async Task ShouldReplaceBookmarks()
-    {
-<<<<<<< HEAD
-        var initialBookmarks = new Dictionary<string, IEnumerable<string>>
-        {
-            ["example"] = new[] { "eg1", "eg2" }
-        };
-
-=======
->>>>>>> 8941ddce
-        var config = new BookmarkManagerConfig(
-            new[] {"eg1", "eg2"},
-            _ => Task.FromResult(Array.Empty<string>()),
-            (_, _) => Task.CompletedTask);
-
-        var bookmarkManager = new DefaultBookmarkManager(config);
-
-<<<<<<< HEAD
-        await bookmarkManager.UpdateBookmarksAsync("example", new[] { "eg1", "eg2" }, new[] { "eg3", "eg4" });
-=======
-        await bookmarkManager.UpdateBookmarksAsync(new[] {"eg1", "eg2"}, new[] {"eg3", "eg4"});
->>>>>>> 8941ddce
-
-        var bookmarks = await bookmarkManager.GetBookmarksAsync();
-
-        bookmarks.Should().BeEquivalentTo("eg3", "eg4");
-    }
-
-    [Fact]
-    public async Task ShouldOnlyReplaceReturnedBookmarks()
-    {
-<<<<<<< HEAD
-        var initialBookmarks = new Dictionary<string, IEnumerable<string>>
-        {
-            ["example"] = new[] { "eg1", "eg2" }
-        };
-
-=======
->>>>>>> 8941ddce
-        var config = new BookmarkManagerConfig(
-            new[] {"eg1", "eg2"},
-            _ => Task.FromResult(Array.Empty<string>()),
-            (_, _) => Task.CompletedTask);
-
-        var bookmarkManager = new DefaultBookmarkManager(config);
-
-<<<<<<< HEAD
-        await bookmarkManager.UpdateBookmarksAsync("example", new[] { "eg1" }, new[] { "eg3", "eg4" });
-=======
-        await bookmarkManager.UpdateBookmarksAsync(new[] {"eg1"}, new[] {"eg3", "eg4"});
->>>>>>> 8941ddce
-
-        var bookmarks = await bookmarkManager.GetBookmarksAsync();
-
-        bookmarks.Should().BeEquivalentTo("eg2", "eg3", "eg4");
-    }
-
-    [Fact]
-    public async Task ShouldCallNotifyBookmarksOnUpdate()
-    {
-        var notify = new Mock<Func<string[], CancellationToken, Task>>();
-        notify
-            .Setup(x => x(It.IsAny<string[]>(), It.IsAny<CancellationToken>()))
-            .Returns(Task.CompletedTask);
-
-        var config = new BookmarkManagerConfig(
-<<<<<<< HEAD
-            new Dictionary<string, IEnumerable<string>>(),
-            (_, _) => Task.FromResult(Array.Empty<string>()),
-=======
-            Array.Empty<string>(),
-            _ => Task.FromResult(Array.Empty<string>()),
->>>>>>> 8941ddce
-            notify.Object);
-
-        var bookmarkManager = new DefaultBookmarkManager(config);
-
-<<<<<<< HEAD
-        await bookmarkManager.UpdateBookmarksAsync("example", Array.Empty<string>(), new[] { "eg3", "eg4" });
-
-        notify.Verify(x => x("example", new[] { "eg3", "eg4" }, CancellationToken.None), Times.Once);
-    }
-
-    [Fact]
-    public async Task ShouldReturnEmptyIfDatabaseNotSet()
-    {
-        var initialBookmarks = new Dictionary<string, IEnumerable<string>>
-        {
-            ["notReturned"] = new[] { "eg1", "eg2" }
-        };
-
-        var config = new BookmarkManagerConfig(
-            initialBookmarks,
-            (_, _) => Task.FromResult(Array.Empty<string>()),
-            (_, _, _) => Task.CompletedTask);
-
-        var bookmarkManager = new DefaultBookmarkManager(config);
-
-        var exists = await bookmarkManager.GetBookmarksAsync("example");
-        exists.Should().BeEquivalentTo(Array.Empty<string>());
-    }
-
-    [Fact]
-    public async Task ShouldAddBookmarksWithNoDatabase()
-    {
-        var initialBookmarks = new Dictionary<string, IEnumerable<string>>
-        {
-            ["notReturned"] = new[] { "eg1", "eg2" }
-        };
-
-        var config = new BookmarkManagerConfig(
-            initialBookmarks,
-            (_, _) => Task.FromResult(Array.Empty<string>()),
-            (_, _, _) => Task.CompletedTask);
-
-        var bookmarkManager = new DefaultBookmarkManager(config);
-
-        var exists = await bookmarkManager.GetBookmarksAsync("example");
-        exists.Should().BeEquivalentTo(Array.Empty<string>());
-
-        await bookmarkManager.UpdateBookmarksAsync("example", new[] { "eg1", "eg2" }, new[] { "eg3" });
-
-        var updated = await bookmarkManager.GetBookmarksAsync("example");
-        updated.Should().BeEquivalentTo("eg3");
-
-        // assert only correct db's bookmarks updated.
-        var unaffected = await bookmarkManager.GetBookmarksAsync("notReturned");
-        unaffected.Should().BeEquivalentTo("eg1", "eg2");
-=======
-        await bookmarkManager.UpdateBookmarksAsync(Array.Empty<string>(), new[] {"eg3", "eg4"});
-
-        notify.Verify(x => x(new[] {"eg3", "eg4"}, CancellationToken.None), Times.Once);
->>>>>>> 8941ddce
-    }
-
-    [Fact]
-    public async Task ShouldReturnUnionOfProviderAndStoredValue()
-    {
-<<<<<<< HEAD
-        var initialBookmarks = new Dictionary<string, IEnumerable<string>>
-        {
-            ["example"] = new[] { "eg1" }
-        };
-
-=======
->>>>>>> 8941ddce
-        var config = new BookmarkManagerConfig(
-            new[] { "eg1" },
-            _ => Task.FromResult(new[] { "eg2" }),
-            (_, _) => Task.CompletedTask);
-
-        var bookmarkManager = new DefaultBookmarkManager(config);
-
-        var exists = await bookmarkManager.GetBookmarksAsync();
-        exists.Should().BeEquivalentTo("eg1", "eg2");
-    }
-
-    [Fact]
-    public async Task ShouldReturnUnionOfProviderWithNoInitial()
-    {
-        var config = new BookmarkManagerConfig(
-            null,
-            _ => Task.FromResult(new[] { "eg1" }),
-            (_, _) => Task.CompletedTask);
-
-        var bookmarkManager = new DefaultBookmarkManager(config);
-
-        var exists = await bookmarkManager.GetBookmarksAsync();
-        exists.Should().BeEquivalentTo("eg1");
-    }
-
-    [Fact]
-    public async Task ShouldReturnDistinctUnionOfProviderAndStoredValue()
-    {
-<<<<<<< HEAD
-        var initialBookmarks = new Dictionary<string, IEnumerable<string>>
-        {
-            ["example"] = new[] { "eg1" }
-        };
-
-=======
->>>>>>> 8941ddce
-        var config = new BookmarkManagerConfig(
-            new[] { "eg1" },
-            _ => Task.FromResult(new[] { "eg1" }),
-            ( _, _) => Task.CompletedTask);
-
-        var bookmarkManager = new DefaultBookmarkManager(config);
-
-        var exists = await bookmarkManager.GetBookmarksAsync();
-        exists.Should().BeEquivalentTo("eg1");
-    }
-<<<<<<< HEAD
-
-    [Fact]
-    public async Task ShouldReturnDistinctUnionOfAllBookmarksForKnownDatabasesNoSpecifiedDb()
-    {
-        var initialBookmarks = new Dictionary<string, IEnumerable<string>>
-        {
-            ["example"] = new[] { "eg1" },
-            ["example2"] = new[] { "eg2" }
-        };
-
-        var mock = new Mock<Func<string, CancellationToken, Task<string[]>>>();
-        mock.Setup(x => x.Invoke(It.IsNotNull<string>(), It.IsAny<CancellationToken>())).ThrowsAsync(new Exception());
-        mock.Setup(x => x.Invoke(null, It.IsAny<CancellationToken>())).ReturnsAsync(new[] { "eg1", "provider2" });
-
-        var config = new BookmarkManagerConfig(
-            initialBookmarks,
-            mock.Object,
-            (_, _, _) => Task.CompletedTask);
-
-        var bookmarkManager = new DefaultBookmarkManager(config);
-
-        var exists = await bookmarkManager.GetAllBookmarksAsync();
-
-        mock.Verify(x => x.Invoke(null, It.IsAny<CancellationToken>()), Times.Once);
-
-        exists.Should().BeEquivalentTo("eg1", "provider2", "eg2");
-    }
-
-    [Fact]
-    public async Task ShouldReturnDistinctUnionOfAllBookmarksForKnownDatabasesWithSpecifiedDb()
-    {
-        var initialBookmarks = new Dictionary<string, IEnumerable<string>>
-        {
-            ["INC"] = new[] { "eg1" },
-            ["EXC"] = new[] { "eg2" }
-        };
-
-        var mock = new Mock<Func<string, CancellationToken, Task<string[]>>>();
-        mock.Setup(x => x.Invoke(null, It.IsAny<CancellationToken>())).Throws(new Exception());
-        mock.Setup(x => x.Invoke("INC", It.IsAny<CancellationToken>())).ReturnsAsync(new[] { "eg1", "provider3" });
-
-        var config = new BookmarkManagerConfig(
-            initialBookmarks,
-            mock.Object,
-            (_, _, _) => Task.CompletedTask);
-
-        var bookmarkManager = new DefaultBookmarkManager(config);
-
-        var exists = await bookmarkManager.GetBookmarksAsync("INC");
-        exists.Should().BeEquivalentTo("eg1", "provider3");
-    }
-
-    [Fact]
-    public async Task ShouldForgetAllDatabases()
-    {
-        var initial = new Dictionary<string, IEnumerable<string>>
-        {
-            ["a"] = new[] { "eg1" },
-            ["b"] = new[] { "eg2" }
-        };
-
-        var bookmarkManager = new DefaultBookmarkManager(new BookmarkManagerConfig(initial));
-
-        await bookmarkManager.ForgetAsync();
-
-        var exists = await bookmarkManager.GetAllBookmarksAsync();
-        exists.Should().BeEquivalentTo(Array.Empty<string>());
-    }
-
-    [Fact]
-    public async Task ShouldForgetSpecifiedDatabase()
-    {
-        var initial = new Dictionary<string, IEnumerable<string>>
-        {
-            ["a"] = new[] { "eg1" },
-            ["b"] = new[] { "eg2" }
-        };
-
-        var bookmarkManager = new DefaultBookmarkManager(new BookmarkManagerConfig(initial));
-
-        await bookmarkManager.ForgetAsync(new[] { "a" });
-
-        var exists = await bookmarkManager.GetAllBookmarksAsync();
-        exists.Should().BeEquivalentTo("eg2");
-    }
-
-    [Fact]
-    public async Task ShouldForgetSpecifiedDatabases()
-    {
-        var initial = new Dictionary<string, IEnumerable<string>>
-        {
-            ["a"] = new[] { "eg1" },
-            ["b"] = new[] { "eg2" },
-            ["c"] = new[] { "eg3" }
-        };
-
-        var bookmarkManager = new DefaultBookmarkManager(new BookmarkManagerConfig(initial));
-
-        await bookmarkManager.ForgetAsync(new[] { "a", "b" });
-
-        var exists = await bookmarkManager.GetAllBookmarksAsync();
-        exists.Should().BeEquivalentTo("eg3");
-    }
-=======
->>>>>>> 8941ddce
-}+﻿// Copyright (c) "Neo4j"
+// Neo4j Sweden AB [http://neo4j.com]
+// 
+// This file is part of Neo4j.
+// 
+// Licensed under the Apache License, Version 2.0 (the "License").
+// You may not use this file except in compliance with the License.
+// You may obtain a copy of the License at
+// 
+//     http://www.apache.org/licenses/LICENSE-2.0
+// 
+// Unless required by applicable law or agreed to in writing, software
+// distributed under the License is distributed on an "AS IS" BASIS,
+// WITHOUT WARRANTIES OR CONDITIONS OF ANY KIND, either express or implied.
+// See the License for the specific language governing permissions and
+// limitations under the License.
+
+using System;
+using System.Threading;
+using System.Threading.Tasks;
+using FluentAssertions;
+using Moq;
+using Neo4j.Driver.Experimental;
+using Xunit;
+
+namespace Neo4j.Driver.Internal.BookmarkManager;
+
+public class DefaultBookmarkManagerTests
+{
+    [Fact]
+    public async Task ShouldReturnBookmarks()
+    {
+        var config = new BookmarkManagerConfig(
+            new[] { "eg1", "eg2" },
+            _ => Task.FromResult(Array.Empty<string>()),
+            (_, _) => Task.CompletedTask);
+
+        var bookmarkManager = new DefaultBookmarkManager(config);
+
+        var bookmarks = await bookmarkManager.GetBookmarksAsync();
+
+        bookmarks.Should().BeEquivalentTo("eg1", "eg2");
+    }
+
+    [Fact]
+    public async Task ShouldReplaceBookmarks()
+    {
+        var config = new BookmarkManagerConfig(
+            new[] { "eg1", "eg2" },
+            _ => Task.FromResult(Array.Empty<string>()),
+            (_, _) => Task.CompletedTask);
+
+        var bookmarkManager = new DefaultBookmarkManager(config);
+
+        await bookmarkManager.UpdateBookmarksAsync(new[] { "eg1", "eg2" }, new[] { "eg3", "eg4" });
+
+        var bookmarks = await bookmarkManager.GetBookmarksAsync();
+
+        bookmarks.Should().BeEquivalentTo("eg3", "eg4");
+    }
+
+    [Fact]
+    public async Task ShouldOnlyReplaceReturnedBookmarks()
+    {
+        var config = new BookmarkManagerConfig(
+            new[] { "eg1", "eg2" },
+            _ => Task.FromResult(Array.Empty<string>()),
+            (_, _) => Task.CompletedTask);
+
+        var bookmarkManager = new DefaultBookmarkManager(config);
+
+        await bookmarkManager.UpdateBookmarksAsync(new[] { "eg1" }, new[] { "eg3", "eg4" });
+
+        var bookmarks = await bookmarkManager.GetBookmarksAsync();
+
+        bookmarks.Should().BeEquivalentTo("eg2", "eg3", "eg4");
+    }
+
+    [Fact]
+    public async Task ShouldCallNotifyBookmarksOnUpdate()
+    {
+        var notify = new Mock<Func<string[], CancellationToken, Task>>();
+        notify
+            .Setup(x => x(It.IsAny<string[]>(), It.IsAny<CancellationToken>()))
+            .Returns(Task.CompletedTask);
+
+        var config = new BookmarkManagerConfig(
+            Array.Empty<string>(),
+            _ => Task.FromResult(Array.Empty<string>()),
+            notify.Object);
+
+        var bookmarkManager = new DefaultBookmarkManager(config);
+
+        await bookmarkManager.UpdateBookmarksAsync(Array.Empty<string>(), new[] { "eg3", "eg4" });
+
+        notify.Verify(x => x(new[] { "eg3", "eg4" }, CancellationToken.None), Times.Once);
+    }
+
+    [Fact]
+    public async Task ShouldReturnUnionOfProviderAndStoredValue()
+    {
+        var config = new BookmarkManagerConfig(
+            new[] { "eg1" },
+            _ => Task.FromResult(new[] { "eg2" }),
+            (_, _) => Task.CompletedTask);
+
+        var bookmarkManager = new DefaultBookmarkManager(config);
+
+        var exists = await bookmarkManager.GetBookmarksAsync();
+        exists.Should().BeEquivalentTo("eg1", "eg2");
+    }
+
+    [Fact]
+    public async Task ShouldReturnUnionOfProviderWithNoInitial()
+    {
+        var config = new BookmarkManagerConfig(
+            null,
+            _ => Task.FromResult(new[] { "eg1" }),
+            (_, _) => Task.CompletedTask);
+
+        var bookmarkManager = new DefaultBookmarkManager(config);
+
+        var exists = await bookmarkManager.GetBookmarksAsync();
+        exists.Should().BeEquivalentTo("eg1");
+    }
+
+    [Fact]
+    public async Task ShouldReturnDistinctUnionOfProviderAndStoredValue()
+    {
+        var config = new BookmarkManagerConfig(
+            new[] { "eg1" },
+            _ => Task.FromResult(new[] { "eg1" }),
+            (_, _) => Task.CompletedTask);
+
+        var bookmarkManager = new DefaultBookmarkManager(config);
+
+        var exists = await bookmarkManager.GetBookmarksAsync();
+        exists.Should().BeEquivalentTo("eg1");
+    }
+}