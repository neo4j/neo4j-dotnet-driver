﻿// Copyright (c) "Neo4j"
// Neo4j Sweden AB [http://neo4j.com]
// 
// This file is part of Neo4j.
// 
// Licensed under the Apache License, Version 2.0 (the "License").
// You may not use this file except in compliance with the License.
// You may obtain a copy of the License at
// 
//     http://www.apache.org/licenses/LICENSE-2.0
// 
// Unless required by applicable law or agreed to in writing, software
// distributed under the License is distributed on an "AS IS" BASIS,
// WITHOUT WARRANTIES OR CONDITIONS OF ANY KIND, either express or implied.
// See the License for the specific language governing permissions and
// limitations under the License.

using System;
using System.Collections.Generic;
using System.Linq;
using System.Threading;
using System.Threading.Tasks;
using FluentAssertions;
using Neo4j.Driver.Internal;
using Xunit;
using Record = Neo4j.Driver.Internal.Result.Record;

namespace Neo4j.Driver.Tests
{
    internal class ListBasedRecordCursor : IInternalResultCursor, IAsyncEnumerator<IRecord>
    {
        private readonly string[] _keys;
        private readonly Func<IEnumerable<IRecord>> _recordsFunc;
        private readonly Func<IResultSummary> _summaryFunc;
        private IEnumerator<IRecord> _enum;
        private IRecord _peeked;

        private IResultSummary _summary;

        public ListBasedRecordCursor(
            IEnumerable<string> keys,
            Func<IEnumerable<IRecord>> recordsFunc,
            Func<IResultSummary> summaryFunc = null)
        {
            _keys = keys.ToArray();
            _recordsFunc = recordsFunc;
            _summaryFunc = summaryFunc;
        }

        public Task<string[]> KeysAsync()
        {
            return Task.FromResult(_keys);
        }

        public Task<IRecord> PeekAsync()
        {
            if (_peeked == null)
            {
                if (_enum == null)
                {
                    _enum = _recordsFunc().GetEnumerator();
                }

                if (_enum.MoveNext())
                {
                    _peeked = _enum.Current;
                }
            }

            return Task.FromResult(_peeked);
        }

        public async Task<IResultSummary> ConsumeAsync()
        {
            while (await FetchAsync())
            {
            }

            return await GetSummaryAsync();
        }

        public Task<bool> FetchAsync()
        {
            if (_enum == null)
            {
                _enum = _recordsFunc().GetEnumerator();
            }

            if (_peeked != null)
            {
                Current = _peeked;
                _peeked = null;
                return Task.FromResult(true);
            }

            var hasNext = _enum.MoveNext();
            Current = hasNext ? _enum.Current : null;
            return Task.FromResult(hasNext);
        }

<<<<<<< HEAD
        public IRecord Current { get; private set; }
=======
        public ValueTask<bool> MoveNextAsync()
        {
            return new ValueTask<bool>(FetchAsync());
        }

        public IRecord Current => _record;
>>>>>>> 9e448680

        public bool IsOpen => true;

        public void Cancel()
        {
        }

<<<<<<< HEAD
        private Task<IResultSummary> GetSummaryAsync()
        {
            if (_summary == null && _summaryFunc != null)
            {
                _summary = _summaryFunc();
            }

            return Task.FromResult(_summary);
=======
        public IAsyncEnumerator<IRecord> GetAsyncEnumerator(CancellationToken cancellationToken = new CancellationToken())
        {
            return this;
        }

        public ValueTask DisposeAsync()
        {
            return new ValueTask(Task.CompletedTask);
>>>>>>> 9e448680
        }
    }

    internal static class RecordCreator
    {
        public static string[] CreateKeys(int keySize = 1)
        {
            return Enumerable.Range(0, keySize).Select(i => $"key{i}").ToArray();
        }

        public static IList<IRecord> CreateRecords(int recordSize, int keySize = 1)
        {
            var keys = CreateKeys(keySize);
            return CreateRecords(recordSize, keys);
        }

        public static IList<IRecord> CreateRecords(int recordSize, string[] keys)
        {
            return Enumerable.Range(0, recordSize)
                .Select(i => new Record(keys, keys.Select(k => $"record{i}:{k}").Cast<object>().ToArray()))
                .Cast<IRecord>()
                .ToList();
        }
    }

    public class RecordSetTests
    {
        public class RecordMethod
        {
            [Fact]
            public async Task ShouldReturnRecordsInOrder()
            {
                var records = RecordCreator.CreateRecords(5);
                var cursor = new ListBasedRecordCursor(new[] { "key1" }, () => records);

                var i = 0;
                while (await cursor.FetchAsync())
                {
                    cursor.Current[0].As<string>().Should().Be($"record{i++}:key0");
                }

                i.Should().Be(5);
            }

            [Fact]
            public async Task ShouldReturnRecordsAddedLatter()
            {
                var keys = RecordCreator.CreateKeys();
                var records = RecordCreator.CreateRecords(5, keys);
                var cursor = new ListBasedRecordCursor(keys, () => records);

                // I add a new record after RecordSet is created
                var newRecord = new Record(keys, new object[] { "record5:key0" });
                records.Add(newRecord);

                var i = 0;
                while (await cursor.FetchAsync())
                {
                    cursor.Current[0].As<string>().Should().Be($"record{i++}:key0");
                }

                i.Should().Be(6);
            }
        }

        public class PeekMethod
        {
            [Fact]
            public async Task ShouldReturnNextRecordWithoutMovingCurrentRecord()
            {
                var records = RecordCreator.CreateRecords(5);
                var cursor = new ListBasedRecordCursor(new[] { "key1" }, () => records);

                var record = await cursor.PeekAsync();
                record.Should().NotBeNull();
                record[0].As<string>().Should().Be("record0:key0");

                // not moving further no matter how many times are called
                record = await cursor.PeekAsync();
                record.Should().NotBeNull();
                record[0].As<string>().Should().Be("record0:key0");
            }

            [Fact]
            public async Task ShouldReturnNextRecordAfterNextWithoutMovingCurrentRecord()
            {
                var records = RecordCreator.CreateRecords(5);
                var cursor = new ListBasedRecordCursor(new[] { "key0" }, () => records);

                await cursor.FetchAsync();

                var record = await cursor.PeekAsync();
                record.Should().NotBeNull();
                record[0].As<string>().Should().Be("record1:key0");

                // not moving further no matter how many times are called
                record = await cursor.PeekAsync();
                record.Should().NotBeNull();
                record[0].As<string>().Should().Be("record1:key0");
            }

            [Fact]
            public async Task ShouldReturnNullIfAtEnd()
            {
                var records = RecordCreator.CreateRecords(5);
                var cursor = new ListBasedRecordCursor(new[] { "key0" }, () => records);

                // [0, 1, 2, 3]
                await cursor.FetchAsync();
                await cursor.FetchAsync();
                await cursor.FetchAsync();
                await cursor.FetchAsync();

                var record = await cursor.PeekAsync();
                record.Should().NotBeNull();
                record[0].As<string>().Should().Be("record4:key0");

                var moveNext = await cursor.FetchAsync();
                moveNext.Should().BeTrue();

                record.Should().NotBeNull();
                record[0].As<string>().Should().Be("record4:key0");

                record = await cursor.PeekAsync();
                record.Should().BeNull();
            }

            [Fact]
            public async Task ShouldBeTheSameWithEnumeratorMoveNextCurrent()
            {
                var records = RecordCreator.CreateRecords(2);
                var cursor = new ListBasedRecordCursor(new[] { "key0" }, () => records);

                IRecord record;
                bool hasNext;
                for (var i = 0; i < 2; i++)
                {
                    record = await cursor.PeekAsync();
                    record.Should().NotBeNull();
                    record[0].As<string>().Should().Be($"record{i}:key0");

                    hasNext = await cursor.FetchAsync();
                    hasNext.Should().BeTrue();

                    // peeked record = current
                    cursor.Current[0].As<string>().Should().Be($"record{i}:key0");
                }

                record = await cursor.PeekAsync();
                record.Should().BeNull();

                hasNext = await cursor.FetchAsync();
                hasNext.Should().BeFalse();
            }
        }
    }
}<|MERGE_RESOLUTION|>--- conflicted
+++ resolved
@@ -47,6 +47,16 @@
             _summaryFunc = summaryFunc;
         }
 
+        public ValueTask<bool> MoveNextAsync()
+        {
+            return new ValueTask<bool>(FetchAsync());
+        }
+
+        public ValueTask DisposeAsync()
+        {
+            return new ValueTask(Task.CompletedTask);
+        }
+
         public Task<string[]> KeysAsync()
         {
             return Task.FromResult(_keys);
@@ -98,16 +108,7 @@
             return Task.FromResult(hasNext);
         }
 
-<<<<<<< HEAD
         public IRecord Current { get; private set; }
-=======
-        public ValueTask<bool> MoveNextAsync()
-        {
-            return new ValueTask<bool>(FetchAsync());
-        }
-
-        public IRecord Current => _record;
->>>>>>> 9e448680
 
         public bool IsOpen => true;
 
@@ -115,7 +116,11 @@
         {
         }
 
-<<<<<<< HEAD
+        public IAsyncEnumerator<IRecord> GetAsyncEnumerator(CancellationToken cancellationToken = new())
+        {
+            return this;
+        }
+
         private Task<IResultSummary> GetSummaryAsync()
         {
             if (_summary == null && _summaryFunc != null)
@@ -124,16 +129,6 @@
             }
 
             return Task.FromResult(_summary);
-=======
-        public IAsyncEnumerator<IRecord> GetAsyncEnumerator(CancellationToken cancellationToken = new CancellationToken())
-        {
-            return this;
-        }
-
-        public ValueTask DisposeAsync()
-        {
-            return new ValueTask(Task.CompletedTask);
->>>>>>> 9e448680
         }
     }
 
