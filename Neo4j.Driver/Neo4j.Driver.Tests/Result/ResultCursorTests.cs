--- conflicted
+++ resolved
@@ -15,7 +15,6 @@
 
 using System;
 using System.Collections.Generic;
-using System.Diagnostics.CodeAnalysis;
 using System.Linq;
 using System.Threading;
 using System.Threading.Tasks;
@@ -31,25 +30,14 @@
 
 public class ResultCursorTests
 {
-    private static Task<IRecord> NextRecordFromEnum(IEnumerator<IRecord> resultEnum)
-    {
-<<<<<<< HEAD
-        private static ValueTask<IRecord> NextRecordFromEnum(IEnumerator<IRecord> resultEnum)
-        {
-            if (resultEnum.MoveNext())
-            {
-                return ValueTask.FromResult(resultEnum.Current);
-            }
-
-            return ValueTask.FromResult((IRecord)null);
-=======
+    private static ValueTask<IRecord> NextRecordFromEnum(IEnumerator<IRecord> resultEnum)
+    {
         if (resultEnum.MoveNext())
         {
-            return Task.FromResult(resultEnum.Current);
->>>>>>> 342d8f15
-        }
-
-        return Task.FromResult((IRecord)null);
+            return ValueTask.FromResult(resultEnum.Current);
+        }
+
+        return ValueTask.FromResult((IRecord)null);
     }
 
     public class Constructor
@@ -57,23 +45,11 @@
         [Fact]
         public async Task ShouldSetKeysProperlyIfKeysNotNull()
         {
-<<<<<<< HEAD
-            [Fact]
-            public async Task ShouldSetKeysProperlyIfKeysNotNull()
-            {
-                var stream = new Mock<IResultStream>();
-                stream.Setup(x => x.NextRecordAsync()).Returns(NextRecordFromEnum(new List<IRecord>().GetEnumerator()));
-                stream.Setup(x => x.GetKeysAsync()).Returns(() => ValueTask.FromResult(new[] { "test" }));
-
-                var result = new ResultCursor(stream.Object);
-=======
             var stream = new Mock<IResultStream>();
             stream.Setup(x => x.NextRecordAsync()).Returns(NextRecordFromEnum(new List<IRecord>().GetEnumerator()));
-            stream.Setup(x => x.GetKeysAsync()).Returns(() => Task.FromResult(new[] { "test" }));
-
-            var result =
-                new ResultCursor(stream.Object);
->>>>>>> 342d8f15
+            stream.Setup(x => x.GetKeysAsync()).Returns(() => ValueTask.FromResult(new[] { "test" }));
+
+            var result = new ResultCursor(stream.Object);
 
             var keys = await result.KeysAsync();
 
@@ -110,7 +86,7 @@
 
             var stream = new Mock<IResultStream>();
             stream.Setup(x => x.NextRecordAsync()).Returns(() => NextRecordFromEnum(recordYielderEnum));
-            stream.Setup(x => x.GetKeysAsync()).Returns(() => Task.FromResult(TestRecordYielder.Keys.ToArray()));
+            stream.Setup(x => x.GetKeysAsync()).Returns(() => ValueTask.FromResult(TestRecordYielder.Keys.ToArray()));
 
             var cursor = new ResultCursor(stream.Object);
             var records = new List<IRecord>();
@@ -128,15 +104,9 @@
             var recordYielder = new TestRecordYielder(5, 10, _output);
             var recordYielderEnum = recordYielder.Records.GetEnumerator();
 
-<<<<<<< HEAD
-                var stream = new Mock<IResultStream>();
-                stream.Setup(x => x.NextRecordAsync()).Returns(() => NextRecordFromEnum(recordYielderEnum));
-                stream.Setup(x => x.GetKeysAsync()).Returns(() => ValueTask.FromResult(TestRecordYielder.Keys.ToArray()));
-=======
             var stream = new Mock<IResultStream>();
             stream.Setup(x => x.NextRecordAsync()).Returns(() => NextRecordFromEnum(recordYielderEnum));
-            stream.Setup(x => x.GetKeysAsync()).Returns(() => Task.FromResult(TestRecordYielder.Keys.ToArray()));
->>>>>>> 342d8f15
+            stream.Setup(x => x.GetKeysAsync()).Returns(() => ValueTask.FromResult(TestRecordYielder.Keys.ToArray()));
 
             var count = 0;
             var cursor = new ResultCursor(stream.Object);
@@ -154,28 +124,8 @@
 
             while (count < 5)
             {
-<<<<<<< HEAD
-                var recordYielder = new TestRecordYielder(5, 10, _output);
-                var recordYielderEnum = recordYielder.Records.GetEnumerator();
-
-                var stream = new Mock<IResultStream>();
-                stream.Setup(x => x.NextRecordAsync()).Returns(() => NextRecordFromEnum(recordYielderEnum));
-                stream.Setup(x => x.GetKeysAsync()).Returns(() => ValueTask.FromResult(TestRecordYielder.Keys.ToArray()));
-
-                var count = 0;
-                var cursor = new ResultCursor(stream.Object);
-                var t = Task.Factory.StartNew(
-                    async () =>
-                    {
-                        // ReSharper disable once LoopCanBeConvertedToQuery
-                        while (await cursor.FetchAsync())
-                        {
-                            count++;
-                        }
-=======
                 Thread.Sleep(10);
             }
->>>>>>> 342d8f15
 
             recordYielder.AddNew(5);
 
@@ -190,25 +140,16 @@
 
             var stream = new Mock<IResultStream>();
             stream.Setup(x => x.NextRecordAsync()).Returns(() => NextRecordFromEnum(recordYielderEnum));
-            stream.Setup(x => x.GetKeysAsync()).Returns(() => Task.FromResult(TestRecordYielder.Keys.ToArray()));
+            stream.Setup(x => x.GetKeysAsync()).Returns(() => ValueTask.FromResult(TestRecordYielder.Keys.ToArray()));
 
             var result = new ResultCursor(stream.Object);
             var records = new List<IRecord>();
             var count = 5;
             while (count > 0 && await result.FetchAsync())
             {
-<<<<<<< HEAD
-                var recordYielder = new TestRecordYielder(5, 10, _output);
-                var recordYielderEnum = recordYielder.Records.GetEnumerator();
-
-                var stream = new Mock<IResultStream>();
-                stream.Setup(x => x.NextRecordAsync()).Returns(() => NextRecordFromEnum(recordYielderEnum));
-                stream.Setup(x => x.GetKeysAsync()).Returns(() => ValueTask.FromResult(TestRecordYielder.Keys.ToArray()));
-=======
                 records.Add(result.Current);
                 count--;
             }
->>>>>>> 342d8f15
 
             records.Count.Should().Be(5);
         }
@@ -237,8 +178,7 @@
                     {
                         while (i == _records.Count)
                         {
-                            _output.WriteLine(
-                                $"{DateTime.Now.ToString("HH:mm:ss.fff")} -> Waiting for more Records");
+                            _output.WriteLine($"{DateTime.Now.ToString("HH:mm:ss.fff")} -> Waiting for more Records");
 
                             Thread.Sleep(50);
                         }
@@ -259,8 +199,7 @@
                     {
                         while (i == _records.Count)
                         {
-                            _output.WriteLine(
-                                $"{DateTime.Now.ToString("HH:mm:ss.fff")} -> Waiting for more Records");
+                            _output.WriteLine($"{DateTime.Now.ToString("HH:mm:ss.fff")} -> Waiting for more Records");
 
                             Thread.Sleep(500);
                             AddNew(1);
@@ -312,20 +251,6 @@
         [Fact]
         public async void ShouldCallGetSummary()
         {
-<<<<<<< HEAD
-            [Fact]
-            public async void ShouldCallGetSummary()
-            {
-                var getSummaryCalled = false;
-                var result = ResultCursorCreator.CreateResultCursor(
-                    1,
-                    0,
-                    () =>
-                    {
-                        getSummaryCalled = true;
-                        return ValueTask.FromResult((IResultSummary)null);
-                    });
-=======
             var getSummaryCalled = false;
             var result = ResultCursorCreator.CreateResultCursor(
                 1,
@@ -333,9 +258,8 @@
                 () =>
                 {
                     getSummaryCalled = true;
-                    return Task.FromResult((IResultSummary)null);
+                    return ValueTask.FromResult((IResultSummary)null);
                 });
->>>>>>> 342d8f15
 
             // ReSharper disable once UnusedVariable
             var summary = await result.ConsumeAsync();
@@ -343,45 +267,6 @@
             getSummaryCalled.Should().BeTrue();
         }
 
-<<<<<<< HEAD
-            [Fact]
-            public async void ShouldOnlyThrowErrorOnce()
-            {
-                var getSummaryCalled = 0;
-                var result = ResultCursorCreator.CreateResultCursor(
-                    1,
-                    0,
-                    () => getSummaryCalled++ == 0
-                        ? ValueTask.FromException<IResultSummary>(new Exception("error!"))
-                        : ValueTask.FromResult((IResultSummary)new FakeSummary()));
-
-                var ex = await Xunit.Record.ExceptionAsync(async () => await result.ConsumeAsync());
-
-                ex.Should().NotBeNull();
-                ex.Should().BeOfType<Exception>();
-                await result.ConsumeAsync();
-            }
-
-            [Fact]
-            public async void ShouldReturnExistingSummaryWhenSummaryHasBeenRetrieved()
-            {
-                var getSummaryCalled = 0;
-                var result = ResultCursorCreator.CreateResultCursor(
-                    1,
-                    0,
-                    () =>
-                    {
-                        getSummaryCalled++;
-                        return ValueTask.FromResult((IResultSummary)new FakeSummary());
-                    });
-
-                // ReSharper disable once NotAccessedVariable
-                var summary = await result.ConsumeAsync();
-                // ReSharper disable once RedundantAssignment
-                summary = await result.ConsumeAsync();
-                getSummaryCalled.Should().Be(1);
-            }
-=======
         [Fact]
         public async void ShouldOnlyThrowErrorOnce()
         {
@@ -390,10 +275,10 @@
                 1,
                 0,
                 () => getSummaryCalled++ == 0
-                    ? Task.FromException<IResultSummary>(new Exception("error!"))
-                    : Task.FromResult((IResultSummary)new FakeSummary()));
-
-            var ex = await Xunit.Record.ExceptionAsync(async () => await result.ConsumeAsync());
+                    ? ValueTask.FromException<IResultSummary>(new Exception("error!"))
+                    : ValueTask.FromResult((IResultSummary)new FakeSummary()));
+
+            var ex = await ExceptionRecord.ExceptionAsync(async () => await result.ConsumeAsync());
 
             ex.Should().NotBeNull();
             ex.Should().BeOfType<Exception>();
@@ -410,7 +295,7 @@
                 () =>
                 {
                     getSummaryCalled++;
-                    return Task.FromResult((IResultSummary)new FakeSummary());
+                    return ValueTask.FromResult((IResultSummary)new FakeSummary());
                 });
 
             // ReSharper disable once NotAccessedVariable
@@ -418,7 +303,6 @@
             // ReSharper disable once RedundantAssignment
             summary = await result.ConsumeAsync();
             getSummaryCalled.Should().Be(1);
->>>>>>> 342d8f15
         }
     }
 
@@ -491,7 +375,7 @@
         {
             var result = ResultCursorCreator.CreateResultCursor(1);
 
-            var ex = Xunit.Record.Exception(() => result.Current);
+            var ex = ExceptionRecord.Exception(() => result.Current);
 
             ex.Should().NotBeNull();
             ex.Should().BeOfType<InvalidOperationException>();
@@ -537,9 +421,9 @@
 
             cancellationTokenSource.IsCancellationRequested.Should().BeTrue();
         }
-<<<<<<< HEAD
-        
-            public class ConsumedException
+    }
+
+    public class ConsumedException
     {
         public static void ThrowsResultConsumedException(Func<object> func)
         {
@@ -597,12 +481,8 @@
 
             keys1.Should().BeEquivalentTo(keys2);
         }
-         
-=======
->>>>>>> 342d8f15
-    }
-
-    [SuppressMessage("ReSharper", "UnassignedGetOnlyAutoProperty")]
+    }
+
     private class FakeSummary : IResultSummary
     {
         public Query Query { get; }
@@ -624,31 +504,9 @@
         public static ResultCursor CreateResultCursor(
             int keySize,
             int recordSize = 1,
-            Func<Task<IResultSummary>> getSummaryFunc = null,
+            Func<ValueTask<IResultSummary>> getSummaryFunc = null,
             CancellationTokenSource cancellationTokenSource = null)
         {
-<<<<<<< HEAD
-            public static ResultCursor CreateResultCursor(
-                int keySize,
-                int recordSize = 1,
-                Func<ValueTask<IResultSummary>> getSummaryFunc = null,
-                CancellationTokenSource cancellationTokenSource = null)
-            {
-                var keys = RecordCreator.CreateKeys(keySize);
-                var records = RecordCreator.CreateRecords(recordSize, keys);
-                var recordsEnum = records.GetEnumerator();
-
-                var stream = new Mock<IResultStream>();
-                if (getSummaryFunc == null)
-                {
-                    getSummaryFunc = () => ValueTask.FromResult((IResultSummary)new FakeSummary());
-                }
-
-                stream.Setup(x => x.GetKeysAsync()).Returns(() => ValueTask.FromResult(keys.ToArray()));
-                stream.Setup(x => x.NextRecordAsync()).Returns(() => NextRecordFromEnum(recordsEnum));
-                stream.Setup(x => x.ConsumeAsync()).Returns(getSummaryFunc);
-                stream.Setup(x => x.Cancel()).Callback(() => cancellationTokenSource?.Cancel());
-=======
             var keys = RecordCreator.CreateKeys(keySize);
             var records = RecordCreator.CreateRecords(recordSize, keys);
             var recordsEnum = records.GetEnumerator();
@@ -656,14 +514,13 @@
             var stream = new Mock<IResultStream>();
             if (getSummaryFunc == null)
             {
-                getSummaryFunc = () => Task.FromResult((IResultSummary)new FakeSummary());
-            }
-
-            stream.Setup(x => x.GetKeysAsync()).Returns(() => Task.FromResult(keys.ToArray()));
+                getSummaryFunc = () => ValueTask.FromResult((IResultSummary)new FakeSummary());
+            }
+
+            stream.Setup(x => x.GetKeysAsync()).Returns(() => ValueTask.FromResult(keys.ToArray()));
             stream.Setup(x => x.NextRecordAsync()).Returns(() => NextRecordFromEnum(recordsEnum));
             stream.Setup(x => x.ConsumeAsync()).Returns(getSummaryFunc);
             stream.Setup(x => x.Cancel()).Callback(() => cancellationTokenSource?.Cancel());
->>>>>>> 342d8f15
 
             return new ResultCursor(stream.Object);
         }
