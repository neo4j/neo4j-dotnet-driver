// Copyright (c) "Neo4j"
// Neo4j Sweden AB [http://neo4j.com]
// 
// This file is part of Neo4j.
// 
// Licensed under the Apache License, Version 2.0 (the "License");
// you may not use this file except in compliance with the License.
// You may obtain a copy of the License at
// 
//     http://www.apache.org/licenses/LICENSE-2.0
// 
// Unless required by applicable law or agreed to in writing, software
// distributed under the License is distributed on an "AS IS" BASIS,
// WITHOUT WARRANTIES OR CONDITIONS OF ANY KIND, either express or implied.
// See the License for the specific language governing permissions and
// limitations under the License.

using System.Runtime.CompilerServices;
using System.Threading.Tasks;
using FluentAssertions;
using Neo4j.Driver.TestUtil;
using Xunit.Abstractions;
using static Neo4j.Driver.IntegrationTests.VersionComparison;
using static Neo4j.Driver.SessionConfigBuilder;
using System.Threading;

namespace Neo4j.Driver.IntegrationTests.Routing
{
    public class BoltV4IT : RoutingDriverTestBase
    {
        private readonly IDriver _driver;

        public BoltV4IT(ITestOutputHelper output, CausalClusterIntegrationTestFixture fixture)
            : base(output, fixture)
        {
            _driver = GraphDatabase.Driver(Cluster.BoltRoutingUri, Cluster.AuthToken,
                o => o.WithLogger(TestLogger.Create(output)));
        }

        [RequireClusterFact("4.0.0", GreaterThanOrEqualTo)]
        public async Task ShouldReturnDatabaseInfoForDefaultDatabaseInTxFunc()
        {
            await VerifyDatabaseNameOnSummaryTxFunc(null, "neo4j");
        }

        [RequireClusterFact("4.0.0", GreaterThanOrEqualTo)]
        public async Task ShouldReturnDatabaseInfoForDefaultDatabaseWhenSpecifiedInTxFunc()
        {
            await VerifyDatabaseNameOnSummaryTxFunc("neo4j", "neo4j");
        }

        [RequireClusterFact("4.0.0", GreaterThanOrEqualTo)]
        public async Task ShouldReturnDatabaseInfoForDatabaseInTxFunc()
        {
            var bookmark = await CreateDatabase(_driver, "foo");

            try
            {
                await VerifyDatabaseNameOnSummaryTxFunc("foo", "foo", bookmark);
            }
            finally
            {
                await DropDatabase(_driver, "foo", bookmark);
            }
        }

        [RequireClusterFact("4.0.0", GreaterThanOrEqualTo)]
        public void ShouldThrowForNonExistentDatabaseInTxFunc()
        {
            this.Awaiting(_ => VerifyDatabaseNameOnSummaryTxFunc("bar", "bar")).Should().Throw<ClientException>()
                .WithMessage("*database does not exist*");
        }

        [RequireClusterFact("4.0.0", VersionComparison.LessThan)]
        public void ShouldThrowWhenDatabaseIsSpecifiedInTxFunc()
        {
            this.Awaiting(_ => VerifyDatabaseNameOnSummaryTxFunc("bar", "bar")).Should().Throw<ClientException>()
                .WithMessage("*to a server that does not support multiple databases.*");
        }

        private async Task VerifyDatabaseNameOnSummaryTxFunc(string name, string expected, Bookmark bookmark = null)
        {
            var session = _driver.AsyncSession(o =>
            {
                if (!string.IsNullOrEmpty(name))
                {
                    o.WithDatabase(name);
                }

                o.WithBookmarks(bookmark ?? Bookmark.Empty);
            });

            try
            {
				var summary = await session.ReadTransactionAsync(async txc => { return await txc.RunAndConsumeAsync("RETURN 1"); });

                summary.Database.Should().NotBeNull();
                summary.Database.Name.Should().Be(expected);
            }
            finally
            {
                await session.CloseAsync();
            }
        }

        private static async Task<Bookmark> CreateDatabase(IDriver driver, string name)
        {
            var session = driver.AsyncSession(ForDatabase("system"));
            try
            {
<<<<<<< HEAD
				await session.WriteTransactionAsync(async txc => await txc.RunAndConsumeAsync($"CREATE DATABASE {name}"));
				
=======
                await session.WriteTransactionAsync(async txc =>
                {
                  var result = await txc.RunAsync($"CREATE DATABASE {name}");

                  while (await result.FetchAsync()) ;
                });

>>>>>>> 7023914e
                return session.LastBookmark;
            }
            finally
            {
                await session.CloseAsync();
            }
        }

        private static async Task DropDatabase(IDriver driver, string name, Bookmark bookmark)
        {
            var session = driver.AsyncSession(o => o.WithDatabase("system").WithBookmarks(bookmark));
            try
            {
                await session.WriteTransactionAsync(async txc => await txc.RunAndConsumeAsync($"DROP DATABASE {name}"));
            }
            finally
            {
                await session.CloseAsync();
            }
        }
    }
}<|MERGE_RESOLUTION|>--- conflicted
+++ resolved
@@ -108,19 +108,8 @@
             var session = driver.AsyncSession(ForDatabase("system"));
             try
             {
-<<<<<<< HEAD
-				await session.WriteTransactionAsync(async txc => await txc.RunAndConsumeAsync($"CREATE DATABASE {name}"));
-				
-=======
-                await session.WriteTransactionAsync(async txc =>
-                {
-                  var result = await txc.RunAsync($"CREATE DATABASE {name}");
-
-                  while (await result.FetchAsync()) ;
-                });
-
->>>>>>> 7023914e
-                return session.LastBookmark;
+        				await session.WriteTransactionAsync(async txc => await txc.RunAndConsumeAsync($"CREATE DATABASE {name}"));
+				        return session.LastBookmark;
             }
             finally
             {
