// Copyright (c) "Neo4j"
// Neo4j Sweden AB [http://neo4j.com]
// 
// This file is part of Neo4j.
// 
// Licensed under the Apache License, Version 2.0 (the "License");
// you may not use this file except in compliance with the License.
// You may obtain a copy of the License at
// 
//     http://www.apache.org/licenses/LICENSE-2.0
// 
// Unless required by applicable law or agreed to in writing, software
// distributed under the License is distributed on an "AS IS" BASIS,
// WITHOUT WARRANTIES OR CONDITIONS OF ANY KIND, either express or implied.
// See the License for the specific language governing permissions and
// limitations under the License.

using System.Runtime.CompilerServices;
using System.Threading.Tasks;
using FluentAssertions;
using Neo4j.Driver.TestUtil;
using Xunit.Abstractions;
using static Neo4j.Driver.IntegrationTests.VersionComparison;
using static Neo4j.Driver.SessionConfigBuilder;
using System.Threading;

namespace Neo4j.Driver.IntegrationTests.Routing
{
    public class BoltV4IT : RoutingDriverTestBase
    {
        private readonly IDriver _driver;

        public BoltV4IT(ITestOutputHelper output, CausalClusterIntegrationTestFixture fixture)
            : base(output, fixture)
        {
            _driver = GraphDatabase.Driver(Cluster.BoltRoutingUri, Cluster.AuthToken,
                o => o.WithLogger(TestLogger.Create(output)));
        }

        [RequireClusterFact("4.0.0", GreaterThanOrEqualTo)]
        public async Task ShouldReturnDatabaseInfoForDefaultDatabaseInTxFunc()
        {
            await VerifyDatabaseNameOnSummaryTxFunc(null, "neo4j");
        }

        [RequireClusterFact("4.0.0", GreaterThanOrEqualTo)]
        public async Task ShouldReturnDatabaseInfoForDefaultDatabaseWhenSpecifiedInTxFunc()
        {
            await VerifyDatabaseNameOnSummaryTxFunc("neo4j", "neo4j");
        }

        [RequireClusterFact("4.0.0", GreaterThanOrEqualTo)]
        public async Task ShouldReturnDatabaseInfoForDatabaseInTxFunc()
        {
            var bookmark = await CreateDatabase(_driver, "foo");

<<<<<<< HEAD
			try
=======
			Thread.Sleep(1000);
            try
>>>>>>> 993adf58
            {
                await VerifyDatabaseNameOnSummaryTxFunc("foo", "foo", bookmark);
            }
            finally
            {
                await DropDatabase(_driver, "foo", bookmark);
            }
        }

        [RequireClusterFact("4.0.0", GreaterThanOrEqualTo)]
        public void ShouldThrowForNonExistentDatabaseInTxFunc()
        {
            this.Awaiting(_ => VerifyDatabaseNameOnSummaryTxFunc("bar", "bar")).Should().Throw<ClientException>()
                .WithMessage("*database does not exist*");
        }

        [RequireClusterFact("4.0.0", VersionComparison.LessThan)]
        public void ShouldThrowWhenDatabaseIsSpecifiedInTxFunc()
        {
            this.Awaiting(_ => VerifyDatabaseNameOnSummaryTxFunc("bar", "bar")).Should().Throw<ClientException>()
                .WithMessage("*to a server that does not support multiple databases.*");
        }

        private async Task VerifyDatabaseNameOnSummaryTxFunc(string name, string expected, Bookmark bookmark = null)
        {
            var session = _driver.AsyncSession(o =>
            {
                if (!string.IsNullOrEmpty(name))
                {
                    o.WithDatabase(name);
                }

                o.WithBookmarks(bookmark ?? Bookmark.Empty);
            });

            try
            {
                var summary = await session.ReadTransactionAsync(async txc =>
                {
                    var cursor = await txc.RunAsync("RETURN 1");
                    return await cursor.ConsumeAsync();
                });

                summary.Database.Should().NotBeNull();
                summary.Database.Name.Should().Be(expected);
            }
            finally
            {
                await session.CloseAsync();
            }
        }

        private static async Task<Bookmark> CreateDatabase(IDriver driver, string name)
        {
            var session = driver.AsyncSession(ForDatabase("system"));
            try
            {
                await session.WriteTransactionAsync(async txc => await txc.RunAndConsumeAsync($"CREATE DATABASE {name}"));
                return session.LastBookmark;
            }
            finally
            {
                await session.CloseAsync();
            }
        }

        private static async Task DropDatabase(IDriver driver, string name, Bookmark bookmark)
        {
            var session = driver.AsyncSession(o => o.WithDatabase("system").WithBookmarks(bookmark));
            try
            {
                await session.WriteTransactionAsync(txc => txc.RunAndConsumeAsync($"DROP DATABASE {name}"));
            }
            finally
            {
                await session.CloseAsync();
            }
        }
    }
}<|MERGE_RESOLUTION|>--- conflicted
+++ resolved
@@ -54,12 +54,7 @@
         {
             var bookmark = await CreateDatabase(_driver, "foo");
 
-<<<<<<< HEAD
-			try
-=======
-			Thread.Sleep(1000);
             try
->>>>>>> 993adf58
             {
                 await VerifyDatabaseNameOnSummaryTxFunc("foo", "foo", bookmark);
             }
