--- conflicted
+++ resolved
@@ -36,14 +36,8 @@
             using (var txc = BeginTransaction(session, context))
             {
                 var exc = Record.Exception(() => txc.Run("RETURN").Consume());
-
-<<<<<<< HEAD
-                exc.Should().BeOfType<ClientException>().Which.Message.Should().Contain("Invalid input");
+                exc.Should().BeOfType<ClientException>().Which.Code.Should().Be("Neo.ClientError.Statement.SyntaxError");
             }
-=======
-				exc.Should().BeOfType<ClientException>().Which.Code.Should().Be("Neo.ClientError.Statement.SyntaxError");
-			}
->>>>>>> 29f7ba2d
         }
     }
 }