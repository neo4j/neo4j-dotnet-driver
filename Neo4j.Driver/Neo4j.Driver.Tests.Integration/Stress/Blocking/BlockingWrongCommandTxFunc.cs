﻿// Copyright (c) "Neo4j"
// Neo4j Sweden AB [http://neo4j.com]
// 
// This file is part of Neo4j.
// 
// Licensed under the Apache License, Version 2.0 (the "License");
// you may not use this file except in compliance with the License.
// You may obtain a copy of the License at
// 
//     http://www.apache.org/licenses/LICENSE-2.0
// 
// Unless required by applicable law or agreed to in writing, software
// distributed under the License is distributed on an "AS IS" BASIS,
// WITHOUT WARRANTIES OR CONDITIONS OF ANY KIND, either express or implied.
// See the License for the specific language governing permissions and
// limitations under the License.

using System;
using System.Linq;
using FluentAssertions;
using Xunit;

namespace Neo4j.Driver.IntegrationTests.Stress
{
	public class BlockingWrongCommandTxFunc<TContext> : BlockingCommand<TContext>
		where TContext : StressTestContext
	{
		public BlockingWrongCommandTxFunc(IDriver driver)
			: base(driver, false)
		{
		}

		public override void Execute(TContext context)
		{
			using var session = NewSession(AccessMode.Read, context);

			session.ReadTransaction(txc =>
			{
				var result = txc.Run("RETURN");
				var exc = Record.Exception(() => result.Consume());

<<<<<<< HEAD
				exc.Should().BeOfType<ClientException>().Which.Message.Should().Contain("Invalid input");
=======
				exc.Should().BeOfType<ClientException>().Which.Code.Should().Be("Neo.ClientError.Statement.SyntaxError");
>>>>>>> 29f7ba2d

				return result;
			});
		}
	}
}<|MERGE_RESOLUTION|>--- conflicted
+++ resolved
@@ -38,13 +38,7 @@
 			{
 				var result = txc.Run("RETURN");
 				var exc = Record.Exception(() => result.Consume());
-
-<<<<<<< HEAD
-				exc.Should().BeOfType<ClientException>().Which.Message.Should().Contain("Invalid input");
-=======
 				exc.Should().BeOfType<ClientException>().Which.Code.Should().Be("Neo.ClientError.Statement.SyntaxError");
->>>>>>> 29f7ba2d
-
 				return result;
 			});
 		}
