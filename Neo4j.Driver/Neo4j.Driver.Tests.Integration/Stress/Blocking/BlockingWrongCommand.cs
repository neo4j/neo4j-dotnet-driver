--- conflicted
+++ resolved
@@ -35,14 +35,8 @@
             using (var session = NewSession(AccessMode.Read, context))
             {
                 var exc = Record.Exception(() => session.Run("RETURN").Consume());
-
-<<<<<<< HEAD
-                exc.Should().BeOfType<ClientException>().Which.Message.Should().Contain("Invalid input");
+                exc.Should().BeOfType<ClientException>().Which.Code.Should().Be("Neo.ClientError.Statement.SyntaxError");
             }
-=======
-				exc.Should().BeOfType<ClientException>().Which.Code.Should().Be("Neo.ClientError.Statement.SyntaxError");
-			}
->>>>>>> 29f7ba2d
         }
     }
 }