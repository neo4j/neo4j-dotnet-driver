--- conflicted
+++ resolved
@@ -46,12 +46,8 @@
 							var cursor = await tx.RunAsync("RETURN").ConfigureAwait(false);
 							await cursor.ConsumeAsync();
 						}).ConfigureAwait(false);
-
-<<<<<<< HEAD
-						exc.Should().BeOfType<ClientException>().Which.Message.Should().Contain("Invalid input");
-=======
-						exc.Should().BeOfType<ClientException>().Which.Code.Should().Be("Neo.ClientError.Statement.SyntaxError");
->>>>>>> 29f7ba2d
+          
+            exc.Should().BeOfType<ClientException>().Which.Code.Should().Be("Neo.ClientError.Statement.SyntaxError");
 					}
 					finally
 					{
