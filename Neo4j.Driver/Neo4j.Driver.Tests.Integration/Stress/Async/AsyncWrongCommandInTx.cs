--- conflicted
+++ resolved
@@ -44,14 +44,9 @@
                         var cursor = await txc.RunAsync("RETURN");
                         await cursor.ConsumeAsync();
                     });
-
-<<<<<<< HEAD
-                    exc.Should().BeOfType<ClientException>().Which.Message.Should().Contain("Invalid input");
+        
+                    exc.Should().BeOfType<ClientException>().Which.Code.Should().Be("Neo.ClientError.Statement.SyntaxError");
                 }
-=======
-					exc.Should().BeOfType<ClientException>().Which.Code.Should().Be("Neo.ClientError.Statement.SyntaxError");
-				}
->>>>>>> 29f7ba2d
                 finally
                 {
                     await txc.RollbackAsync();
