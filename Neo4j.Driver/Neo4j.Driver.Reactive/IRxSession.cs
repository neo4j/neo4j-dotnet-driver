--- conflicted
+++ resolved
@@ -117,11 +117,7 @@
         /// <param name="work">a unit of work to be executed</param>
         /// <typeparam name="T">the return type of the unit of work</typeparam>
         /// <returns>the reactive stream returned by the unit of work</returns>
-<<<<<<< HEAD
-        [Obsolete("Deprecated, Replaced by ExecuteRead")]
-=======
         [Obsolete("Deprecated, Replaced by ExecuteRead, will be removed in 6.0")]
->>>>>>> 5e54252a
         IObservable<T> ReadTransaction<T>(Func<IRxTransaction, IObservable<T>> work);
 
         /// <summary>
@@ -134,11 +130,7 @@
         /// defines how to create the configuration for the created transaction</param>
         /// <typeparam name="T">the return type of the unit of work</typeparam>
         /// <returns>the reactive stream returned by the unit of work</returns>
-<<<<<<< HEAD
-        [Obsolete("Deprecated, Replaced by ExecuteRead")]
-=======
         [Obsolete("Deprecated, Replaced by ExecuteRead, will be removed in 6.0")]
->>>>>>> 5e54252a
         IObservable<T> ReadTransaction<T>(Func<IRxTransaction, IObservable<T>> work,
             Action<TransactionConfigBuilder> action);
 
@@ -149,11 +141,7 @@
         /// <param name="work">a unit of work to be executed</param>
         /// <typeparam name="T">the return type of the unit of work</typeparam>
         /// <returns>the reactive stream returned by the unit of work</returns>
-<<<<<<< HEAD
-        [Obsolete("Deprecated, Replaced by ExecuteWrite")]
-=======
         [Obsolete("Deprecated, Replaced by ExecuteWrite, will be removed in 6.0")]
->>>>>>> 5e54252a
         IObservable<T> WriteTransaction<T>(Func<IRxTransaction, IObservable<T>> work);
 
         /// <summary>
@@ -166,57 +154,8 @@
         /// defines how to create the configuration for the created transaction</param>
         /// <typeparam name="T">the return type of the unit of work</typeparam>
         /// <returns>the reactive stream returned by the unit of work</returns>
-<<<<<<< HEAD
-        [Obsolete("Deprecated, Replaced by ExecuteWrite")]
-=======
         [Obsolete("Deprecated, Replaced by ExecuteWrite, will be removed in 6.0")]
->>>>>>> 5e54252a
         IObservable<T> WriteTransaction<T>(Func<IRxTransaction, IObservable<T>> work,
-            Action<TransactionConfigBuilder> action);
-
-
-        /// <summary>
-        /// Execute the provided unit of work in a <see cref="AccessMode.Read">Read</see>
-        /// <see cref="IRxTransaction">reactive transaction</see>.
-        /// </summary>
-        /// <param name="work">a unit of work to be executed</param>
-        /// <typeparam name="T">the return type of the unit of work</typeparam>
-        /// <returns>the reactive stream returned by the unit of work</returns>
-        IObservable<T> ExecuteRead<T>(Func<IRxRunnable, IObservable<T>> work);
-
-        /// <summary>
-        /// Execute the provided unit of work in a <see cref="AccessMode.Read">Read</see>
-        /// <see cref="IRxTransaction">reactive transaction</see> which is created with the provided
-        /// <see cref="TransactionConfig"/>.
-        /// </summary>
-        /// <param name="work">a unit of work to be executed</param>
-        /// <param name="action">Given a <see cref="TransactionConfigBuilder"/>,
-        /// defines how to create the configuration for the created transaction</param>
-        /// <typeparam name="T">the return type of the unit of work</typeparam>
-        /// <returns>the reactive stream returned by the unit of work</returns>
-        IObservable<T> ExecuteRead<T>(Func<IRxRunnable, IObservable<T>> work,
-            Action<TransactionConfigBuilder> action);
-
-        /// <summary>
-        /// Execute the provided unit of work in a <see cref="AccessMode.Write">Read</see>
-        /// <see cref="IRxTransaction">reactive transaction</see>.
-        /// </summary>
-        /// <param name="work">a unit of work to be executed</param>
-        /// <typeparam name="T">the return type of the unit of work</typeparam>
-        /// <returns>the reactive stream returned by the unit of work</returns>
-        IObservable<T> ExecuteWrite<T>(Func<IRxRunnable, IObservable<T>> work);
-
-        /// <summary>
-        /// Execute the provided unit of work in a <see cref="AccessMode.Write">Read</see>
-        /// <see cref="IRxTransaction">reactive transaction</see> which is created with the provided
-        /// <see cref="TransactionConfig"/>.
-        /// </summary>
-        /// <param name="work">a unit of work to be executed</param>
-        /// <param name="action">Given a <see cref="TransactionConfigBuilder"/>,
-        /// defines how to create the configuration for the created transaction</param>
-        /// <typeparam name="T">the return type of the unit of work</typeparam>
-        /// <returns>the reactive stream returned by the unit of work</returns>
-        IObservable<T> ExecuteWrite<T>(Func<IRxRunnable, IObservable<T>> work,
             Action<TransactionConfigBuilder> action);
 
         /// <summary>
