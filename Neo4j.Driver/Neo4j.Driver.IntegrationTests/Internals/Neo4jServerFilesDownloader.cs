--- conflicted
+++ resolved
@@ -1,156 +1,130 @@
-﻿//  Copyright (c) 2002-2016 "Neo Technology,"
-//  Network Engine for Objects in Lund AB [http://neotechnology.com]
-// 
-//  This file is part of Neo4j.
-// 
-//  Licensed under the Apache License, Version 2.0 (the "License");
-//  you may not use this file except in compliance with the License.
-//  You may obtain a copy of the License at
-// 
-//      http://www.apache.org/licenses/LICENSE-2.0
-// 
-//  Unless required by applicable law or agreed to in writing, software
-//  distributed under the License is distributed on an "AS IS" BASIS,
-//  WITHOUT WARRANTIES OR CONDITIONS OF ANY KIND, either express or implied.
-//  See the License for the specific language governing permissions and
-//  limitations under the License.
-
-using System;
-using System.IO;
-using System.Net;
-
-namespace Neo4j.Driver.IntegrationTests.Internals
-{
-    internal enum Neo4jServerEdition
-    {
-        Community,
-        Enterprise
-    }
-
-    internal enum Neo4jServerPlatform
-    {
-        Windows,
-        Unix
-    }
-
-    /// <summary>
-    ///     Helper class for downloading Neo4j server files.
-    /// </summary>
-    internal static class Neo4jServerFilesDownloadHelper
-    {
-<<<<<<< HEAD
-        /// <summary>
-        ///     {0}: Edition
-        ///     {1}: Version
-        ///     {2}: Platform
-        ///     {3}: Platform file extension
-        /// </summary>
-        private static readonly string PackageUrlFormat = "http://alpha.neohq.net/dist/neo4j-{0}-{1}-{2}.{3}";
-
-        private static DirectoryInfo Neo4jDir => new DirectoryInfo("../target/neo4j");
-
-        private static string Version => Environment.GetEnvironmentVariable("version") ?? "3.0.0-NIGHTLY";
-
-
-        /// <summary>
-        ///     Downloads the Neo4j server as a compressed file and saves it to the HDD
-        /// </summary>
-        /// <param name="edition">The edition to download</param>
-        /// <param name="platform">The platform to download</param>
-        /// <returns></returns>
-        public static DirectoryInfo DownloadNeo4j(Neo4jServerEdition edition, Neo4jServerPlatform platform,
-            INeo4jServerFileExtractor fileExtractor)
-=======
-      EnsureDirectoriesExist();
-
-      var downloadFileInfo = new FileInfo(string.Format("../target/{0}.{1}", Version, GetPlatformFileExtension(platform)));
-      if (downloadFileInfo.Directory != null)
-      {
-        if (!downloadFileInfo.Directory.Exists)
-          downloadFileInfo.Directory.Create();
-      }
-
-      string packageUrl = string.Format(
-        PackageUrlFormat, 
-        edition.ToString().ToLower(), 
-        Version, 
-        platform.ToString().ToLower(),         
-        GetPlatformFileExtension(platform));
-
-      bool downloadedNew = false;
-      long expectedSize;
-      using (var client = new WebClient())
-      {
-        client.OpenRead(packageUrl);
-        expectedSize = Convert.ToInt64(client.ResponseHeaders["Content-Length"]);
-        if (!downloadFileInfo.Exists || downloadFileInfo.Length != expectedSize)
->>>>>>> 72e6d31b
-        {
-            EnsureDirectoriesExist();
-
-            var platformFileExtension = GetPlatformFileExtension(platform);
-            var downloadFileInfo = new FileInfo($"../target/{Version}.{platformFileExtension}");
-            if (downloadFileInfo.Directory != null)
-            {
-                if (!downloadFileInfo.Directory.Exists)
-                    downloadFileInfo.Directory.Create();
-            }
-
-            var packageUrl = string.Format(
-                PackageUrlFormat,
-                edition.ToString().ToLower(),
-                Version,
-                platform.ToString().ToLower(),
-                platformFileExtension
-                );
-
-            var downloadedNew = false;
-            long expectedSize;
-            using (var client = new WebClient())
-            {
-                client.OpenRead(packageUrl);
-                expectedSize = Convert.ToInt64(client.ResponseHeaders["Content-Length"]);
-                if (!downloadFileInfo.Exists || downloadFileInfo.Length != expectedSize)
-                {
-                    client.DownloadProgressChanged += (s, e) => { Console.Write("."); };
-                    client.DownloadFile(packageUrl, downloadFileInfo.FullName);
-                    downloadedNew = true;
-                }
-            }
-
-            downloadFileInfo.Refresh();
-            if (!downloadFileInfo.Exists)
-                throw new IOException($"Unable to download the server from {packageUrl}");
-            if (downloadFileInfo.Length != expectedSize)
-                throw new IOException(
-                    $"File at {packageUrl} was downloaded, but it's size {expectedSize.BytesToMegabytes()}Mb doesn't match the size expected {expectedSize.BytesToMegabytes()}Mb");
-
-            Neo4jDir.Refresh();
-
-            var extractedFolder = fileExtractor.ExtractFile(downloadFileInfo.FullName, Neo4jDir.FullName, downloadedNew);
-
-            return new DirectoryInfo(Path.Combine(Neo4jDir.FullName, extractedFolder));
-        }
-
-        private static object GetPlatformFileExtension(Neo4jServerPlatform platform)
-        {
-            switch (platform)
-            {
-                case Neo4jServerPlatform.Windows:
-                    return "zip";
-
-                case Neo4jServerPlatform.Unix:
-                    return "tar.gz";
-
-                default:
-                    throw new NotImplementedException();
-            }
-        }
-
-        private static void EnsureDirectoriesExist()
-        {
-            if (!Neo4jDir.Exists)
-                Neo4jDir.Create();
-        }
-    }
-}+﻿//  Copyright (c) 2002-2016 "Neo Technology,"
+//  Network Engine for Objects in Lund AB [http://neotechnology.com]
+// 
+//  This file is part of Neo4j.
+// 
+//  Licensed under the Apache License, Version 2.0 (the "License");
+//  you may not use this file except in compliance with the License.
+//  You may obtain a copy of the License at
+// 
+//      http://www.apache.org/licenses/LICENSE-2.0
+// 
+//  Unless required by applicable law or agreed to in writing, software
+//  distributed under the License is distributed on an "AS IS" BASIS,
+//  WITHOUT WARRANTIES OR CONDITIONS OF ANY KIND, either express or implied.
+//  See the License for the specific language governing permissions and
+//  limitations under the License.
+
+using System;
+using System.IO;
+using System.Net;
+
+namespace Neo4j.Driver.IntegrationTests.Internals
+{
+  internal enum Neo4jServerEdition
+  {
+    Community,
+    Enterprise
+  }
+
+  internal enum Neo4jServerPlatform
+  {
+    Windows,
+    Unix
+  }
+
+  /// <summary>
+    ///     Helper class for downloading Neo4j server files.
+  /// </summary>
+  internal static class Neo4jServerFilesDownloadHelper
+  {
+        /// <summary>
+        ///     {0}: Edition
+        ///     {1}: Version
+        ///     {2}: Platform
+        ///     {3}: Platform file extension
+        /// </summary>
+        private static readonly string PackageUrlFormat = "http://alpha.neohq.net/dist/neo4j-{0}-{1}-{2}.{3}";
+
+    private static DirectoryInfo Neo4jDir => new DirectoryInfo("../target/neo4j");
+
+    private static string Version => Environment.GetEnvironmentVariable("version") ?? "3.0.0-NIGHTLY";
+
+
+    /// <summary>
+        ///     Downloads the Neo4j server as a compressed file and saves it to the HDD
+    /// </summary>
+    /// <param name="edition">The edition to download</param>
+    /// <param name="platform">The platform to download</param>
+    /// <returns></returns>
+        public static DirectoryInfo DownloadNeo4j(Neo4jServerEdition edition, Neo4jServerPlatform platform,
+            INeo4jServerFileExtractor fileExtractor)
+    {
+      EnsureDirectoriesExist();
+
+            var platformFileExtension = GetPlatformFileExtension(platform);
+            var downloadFileInfo = new FileInfo($"../target/{Version}.{platformFileExtension}");
+      if (downloadFileInfo.Directory != null)
+      {
+        if (!downloadFileInfo.Directory.Exists)
+          downloadFileInfo.Directory.Create();
+      }
+
+            var packageUrl = string.Format(
+        PackageUrlFormat, 
+        edition.ToString().ToLower(), 
+        Version, 
+        platform.ToString().ToLower(),         
+                platformFileExtension
+                );
+
+            var downloadedNew = false;
+      long expectedSize;
+      using (var client = new WebClient())
+      {
+        client.OpenRead(packageUrl);
+        expectedSize = Convert.ToInt64(client.ResponseHeaders["Content-Length"]);
+        if (!downloadFileInfo.Exists || downloadFileInfo.Length != expectedSize)
+        {
+          client.DownloadProgressChanged += (s, e) => { Console.Write("."); };
+          client.DownloadFile(packageUrl, downloadFileInfo.FullName);
+          downloadedNew = true;
+        }
+      }
+
+      downloadFileInfo.Refresh();
+      if (!downloadFileInfo.Exists)
+        throw new IOException($"Unable to download the server from {packageUrl}");
+      if (downloadFileInfo.Length != expectedSize)
+                throw new IOException(
+                    $"File at {packageUrl} was downloaded, but it's size {expectedSize.BytesToMegabytes()}Mb doesn't match the size expected {expectedSize.BytesToMegabytes()}Mb");
+
+      Neo4jDir.Refresh();
+
+            var extractedFolder = fileExtractor.ExtractFile(downloadFileInfo.FullName, Neo4jDir.FullName, downloadedNew);
+
+      return new DirectoryInfo(Path.Combine(Neo4jDir.FullName, extractedFolder));
+    }
+
+    private static object GetPlatformFileExtension(Neo4jServerPlatform platform)
+    {
+      switch (platform)
+      {
+        case Neo4jServerPlatform.Windows:
+          return "zip";
+
+        case Neo4jServerPlatform.Unix:
+          return "tar.gz";
+
+        default:
+          throw new NotImplementedException();
+      }
+    }
+
+    private static void EnsureDirectoriesExist()
+    {
+      if (!Neo4jDir.Exists)
+        Neo4jDir.Create();
+    }    
+  }
+}