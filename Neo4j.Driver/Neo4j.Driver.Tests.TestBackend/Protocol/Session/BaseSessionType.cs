--- conflicted
+++ resolved
@@ -1,48 +1,20 @@
-<<<<<<< HEAD
-﻿// Copyright (c) "Neo4j"
-// Neo4j Sweden AB [http://neo4j.com]
-// 
-// This file is part of Neo4j.
-// 
-// Licensed under the Apache License, Version 2.0 (the "License").
-// You may not use this file except in compliance with the License.
-// You may obtain a copy of the License at
-// 
-//     http://www.apache.org/licenses/LICENSE-2.0
-// 
-// Unless required by applicable law or agreed to in writing, software
-// distributed under the License is distributed on an "AS IS" BASIS,
-// WITHOUT WARRANTIES OR CONDITIONS OF ANY KIND, either express or implied.
-// See the License for the specific language governing permissions and
-// limitations under the License.
-
-=======
 ﻿using System;
->>>>>>> 4ed2bffd
 using System.Collections.Generic;
 using Newtonsoft.Json;
 
-namespace Neo4j.Driver.Tests.TestBackend;
+namespace Neo4j.Driver.Tests.TestBackend
+{
+    internal abstract class BaseSessionType
+    {
+        public string sessionId { get; set; }
 
-internal abstract class BaseSessionType
-{
-    public string sessionId { get; set; }
-
-<<<<<<< HEAD
-    [JsonProperty(Required = Required.AllowNull)]
-    public Dictionary<string, object> txMeta { get; set; } = new();
-=======
         [JsonProperty(Required = Required.AllowNull)]
         [JsonConverter(typeof(QueryParameterConverter))]
         public Dictionary<string, CypherToNativeObject> txMeta { get; set; } = new();
->>>>>>> 4ed2bffd
 
-    [JsonProperty(Required = Required.AllowNull)]
-    public int? timeout { get; set; }
+        [JsonProperty(Required = Required.AllowNull)]
+        public int? timeout { get; set; }
 
-<<<<<<< HEAD
-    [JsonIgnore] public bool TimeoutSet { get; set; }
-=======
         [JsonIgnore]
         public bool TimeoutSet { get; set; }
 
@@ -78,5 +50,4 @@
             ConfigureTxMetadata(ConfigureTxTimeout(configBuilder));
         }
     }
->>>>>>> 4ed2bffd
 }