--- conflicted
+++ resolved
@@ -158,11 +158,8 @@
         public string bookmarkManagerId { get; set; }
 
         public AuthorizationToken authorizationToken { get; set; }
-<<<<<<< HEAD
 
         public string notificationsMinSeverity { get; set; }
         public string[] notificationsDisabledCategories { get; set; }
-=======
->>>>>>> c0613670
     }
 }