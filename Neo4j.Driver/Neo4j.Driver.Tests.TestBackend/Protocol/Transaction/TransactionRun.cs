﻿// Copyright (c) "Neo4j"
// Neo4j Sweden AB [http://neo4j.com]
// 
// This file is part of Neo4j.
// 
// Licensed under the Apache License, Version 2.0 (the "License").
// You may not use this file except in compliance with the License.
// You may obtain a copy of the License at
// 
//     http://www.apache.org/licenses/LICENSE-2.0
// 
// Unless required by applicable law or agreed to in writing, software
// distributed under the License is distributed on an "AS IS" BASIS,
// WITHOUT WARRANTIES OR CONDITIONS OF ANY KIND, either express or implied.
// See the License for the specific language governing permissions and
// limitations under the License.

using System;
using System.Collections.Generic;
using System.Threading.Tasks;
using Newtonsoft.Json;

namespace Neo4j.Driver.Tests.TestBackend;

internal class TransactionRun : IProtocolObject
{
    public TransactionRunType data { get; set; } = new();

    [JsonIgnore] private string ResultId { get; set; }

<<<<<<< HEAD
    private Dictionary<string, object> ConvertParameters(Dictionary<string, CypherToNativeObject> source)
    {
        if (data.parameters == null)
        {
            return null;
        }

        var newParams = new Dictionary<string, object>();

        foreach (var element in source)
        {
            newParams.Add(element.Key, CypherToNative.Convert(element.Value));
        }

        return newParams;
    }

    public override async Task Process(Controller controller)
    {
        try
        {
            var transactionWrapper = controller.TransactionManager.FindTransaction(data.txId);
=======
        public override async Task Process(Controller controller)
        {
            try
            {
                var transactionWrapper = controller.TransactionManager.FindTransaction(data.txId);

                var cursor = await transactionWrapper.Transaction
                    .RunAsync(data.cypher, CypherToNativeObject.ConvertDictionaryToNative(data.parameters))
                    .ConfigureAwait(false);
>>>>>>> 4ed2bffd

            var cursor = await transactionWrapper.Transaction
                .RunAsync(data.cypher, ConvertParameters(data.parameters))
                .ConfigureAwait(false);

            ResultId = await transactionWrapper.ProcessResults(cursor);
        }
        catch (TimeZoneNotFoundException tz)
        {
            throw new DriverExceptionWrapper(tz);
        }
    }

    public override string Respond()
    {
        try
        {
            return ((Result)ObjManager.GetObject(ResultId)).Respond();
        }
        catch (TimeZoneNotFoundException tz)
        {
            throw new DriverExceptionWrapper(tz);
        }
    }

    public class TransactionRunType
    {
        public string txId { get; set; }
        public string cypher { get; set; }

        [JsonProperty("params")]
        [JsonConverter(typeof(QueryParameterConverter))]
        public Dictionary<string, CypherToNativeObject> parameters { get; set; } = new();
    }
}<|MERGE_RESOLUTION|>--- conflicted
+++ resolved
@@ -1,57 +1,26 @@
-﻿// Copyright (c) "Neo4j"
-// Neo4j Sweden AB [http://neo4j.com]
-// 
-// This file is part of Neo4j.
-// 
-// Licensed under the Apache License, Version 2.0 (the "License").
-// You may not use this file except in compliance with the License.
-// You may obtain a copy of the License at
-// 
-//     http://www.apache.org/licenses/LICENSE-2.0
-// 
-// Unless required by applicable law or agreed to in writing, software
-// distributed under the License is distributed on an "AS IS" BASIS,
-// WITHOUT WARRANTIES OR CONDITIONS OF ANY KIND, either express or implied.
-// See the License for the specific language governing permissions and
-// limitations under the License.
-
-using System;
+﻿using System;
 using System.Collections.Generic;
 using System.Threading.Tasks;
 using Newtonsoft.Json;
 
-namespace Neo4j.Driver.Tests.TestBackend;
 
-internal class TransactionRun : IProtocolObject
+namespace Neo4j.Driver.Tests.TestBackend
 {
-    public TransactionRunType data { get; set; } = new();
+    internal class TransactionRun : IProtocolObject
+    {
+        public TransactionRunType data { get; set; } = new TransactionRunType();
+        [JsonIgnore]
+        private string ResultId { get; set; }
 
-    [JsonIgnore] private string ResultId { get; set; }
-
-<<<<<<< HEAD
-    private Dictionary<string, object> ConvertParameters(Dictionary<string, CypherToNativeObject> source)
-    {
-        if (data.parameters == null)
+        public class TransactionRunType
         {
-            return null;
+            public string txId { get; set; }
+            public string cypher { get; set; }
+            [JsonProperty("params")]
+            [JsonConverter(typeof(QueryParameterConverter))]
+            public Dictionary<string, CypherToNativeObject> parameters { get; set; } = new Dictionary<string, CypherToNativeObject>();
         }
 
-        var newParams = new Dictionary<string, object>();
-
-        foreach (var element in source)
-        {
-            newParams.Add(element.Key, CypherToNative.Convert(element.Value));
-        }
-
-        return newParams;
-    }
-
-    public override async Task Process(Controller controller)
-    {
-        try
-        {
-            var transactionWrapper = controller.TransactionManager.FindTransaction(data.txId);
-=======
         public override async Task Process(Controller controller)
         {
             try
@@ -61,39 +30,26 @@
                 var cursor = await transactionWrapper.Transaction
                     .RunAsync(data.cypher, CypherToNativeObject.ConvertDictionaryToNative(data.parameters))
                     .ConfigureAwait(false);
->>>>>>> 4ed2bffd
 
-            var cursor = await transactionWrapper.Transaction
-                .RunAsync(data.cypher, ConvertParameters(data.parameters))
-                .ConfigureAwait(false);
+                ResultId = await transactionWrapper.ProcessResults(cursor);
 
-            ResultId = await transactionWrapper.ProcessResults(cursor);
+            }
+            catch (TimeZoneNotFoundException tz)
+            {
+                throw new DriverExceptionWrapper(tz);
+            }
         }
-        catch (TimeZoneNotFoundException tz)
+
+        public override string Respond()
         {
-            throw new DriverExceptionWrapper(tz);
+            try
+            {
+                return ((Result)ObjManager.GetObject(ResultId)).Respond();
+            }
+            catch (TimeZoneNotFoundException tz)
+            {
+                throw new DriverExceptionWrapper(tz);
+            }
         }
     }
-
-    public override string Respond()
-    {
-        try
-        {
-            return ((Result)ObjManager.GetObject(ResultId)).Respond();
-        }
-        catch (TimeZoneNotFoundException tz)
-        {
-            throw new DriverExceptionWrapper(tz);
-        }
-    }
-
-    public class TransactionRunType
-    {
-        public string txId { get; set; }
-        public string cypher { get; set; }
-
-        [JsonProperty("params")]
-        [JsonConverter(typeof(QueryParameterConverter))]
-        public Dictionary<string, CypherToNativeObject> parameters { get; set; } = new();
-    }
 }