--- conflicted
+++ resolved
@@ -78,7 +78,8 @@
             typeof(BookmarkManagerConsumerRequest),
             typeof(BookmarkManagerSupplierRequest),
             typeof(BookmarksConsumerCompleted),
-            typeof(BookmarksSupplierCompleted)
+            typeof(BookmarksSupplierCompleted),
+            typeof(ExecuteQuery)
         };
 
     static Protocol()
@@ -87,54 +88,7 @@
 
     public static void ValidateType(string typeName)
     {
-<<<<<<< HEAD
         try
-=======
-		public static readonly HashSet<Type> ProtocolTypes =
-				new HashSet<Type> { typeof(NewDriver),
-									typeof(DriverClose),
-									typeof(NewSession),
-									typeof(SessionClose),
-									typeof(AuthorizationToken),
-									typeof(SessionRun),
-									typeof(TransactionRun),
-									typeof(TransactionCommit),
-									typeof(TransactionRollback),
-									typeof(TransactionClose),
-									typeof(SessionReadTransaction),
-									typeof(SessionWriteTransaction),
-									typeof(SessionBeginTransaction),
-									typeof(Result),
-									typeof(ResultNext),
-									typeof(ResultPeek),
-                                    typeof(ResultList),
-                                    typeof(ResultSingle),
-									typeof(ResultConsume),
-									typeof(RetryablePositive),
-									typeof(RetryableNegative),
-									typeof(ProtocolException),
-									typeof(SessionLastBookmarks),
-									typeof(VerifyConnectivity),
-                                    typeof(GetServerInfo),
-									typeof(CheckMultiDBSupport),
-                                    typeof(CheckDriverIsEncrypted),
-									typeof(ResolverResolutionCompleted),
-									typeof(StartTest),
-									typeof(GetFeatures),
-									typeof(GetRoutingTable),
-                                    typeof(CypherTypeField),
-                                    typeof(NewBookmarkManager),
-                                    typeof(BookmarkManagerClose),
-                                    typeof(BookmarkManagerConsumerRequest),
-                                    typeof(BookmarkManagerSupplierRequest),
-                                    typeof(BookmarksConsumerCompleted),
-                                    typeof(BookmarksSupplierCompleted),
-                                    typeof(ExecuteQuery)
-                };
-
-
-		static Protocol()
->>>>>>> 9e448680
         {
             var objectType = Type.GetType(typeof(Protocol).Namespace + "." + typeName, true);
             ValidateType(objectType);
