--- conflicted
+++ resolved
@@ -125,13 +125,8 @@
         public string database { get; set; }
         public string impersonatedUser { get; set; }
         public string bookmarkManagerId { get; set; }
-<<<<<<< HEAD
-        public AuthToken authorizationToken { get; set; }
-        public Dictionary<string, object> txMeta { get; set; }
-=======
         public int? timeout { get; set; }
         [JsonConverter(typeof(QueryParameterConverter))]
         public Dictionary<string, CypherToNativeObject> txMeta { get; set; }
->>>>>>> 6c91e8e7
     }
 }