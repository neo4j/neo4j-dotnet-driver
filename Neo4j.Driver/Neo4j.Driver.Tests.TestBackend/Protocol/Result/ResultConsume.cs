--- conflicted
+++ resolved
@@ -1,4 +1,3 @@
-<<<<<<< HEAD
 ﻿// Copyright (c) "Neo4j"
 // Neo4j Sweden AB [http://neo4j.com]
 // 
@@ -16,8 +15,6 @@
 // See the License for the specific language governing permissions and
 // limitations under the License.
 
-using System;
-using System.Linq;
 using System.Threading.Tasks;
 using Newtonsoft.Json;
 
@@ -38,210 +35,11 @@
 
     public override string Respond()
     {
-        return new ProtocolResponse(
-            "Summary",
-            new
-            {
-                query = GetQuery(Summary),
-                queryType = GetQueryTypeAsStringCode(Summary),
-                plan = GetPlan(Summary),
-                notifications = CreateNotificationList(),
-                database = Summary.Database?.Name,
-                serverInfo = GetServerInfo(Summary),
-                counters = GetCountersFromSummary(Summary),
-                profile = MapToProfilePlan(Summary.Profile),
-                resultAvailableAfter = GetTotalMilliseconds(Summary.ResultAvailableAfter),
-                resultConsumedAfter = GetTotalMilliseconds(Summary.ResultConsumedAfter)
-            }).Encode();
-    }
-
-    private static long? GetTotalMilliseconds(TimeSpan timespan)
-    {
-        return timespan.TotalMilliseconds >= 0L
-            ? (long)timespan.TotalMilliseconds
-            : default(long?);
-    }
-
-    private static object GetQuery(IResultSummary summary)
-    {
-        return summary?.Query == null
-            ? null
-            : new
-            {
-                text = summary.Query.Text,
-                parameters = summary.Query.Parameters
-                    .Select(x => new { x.Key, Value = NativeToCypher.Convert(x.Value) })
-                    .ToDictionary(x => x.Key, x => x.Value)
-            };
-    }
-
-    private static string GetQueryTypeAsStringCode(IResultSummary summary)
-    {
-        return summary?.QueryType switch
-        {
-            QueryType.ReadOnly => "r",
-            QueryType.ReadWrite => "rw",
-            QueryType.WriteOnly => "w",
-            QueryType.SchemaWrite => "s",
-            QueryType.Unknown => null,
-            _ => throw new ArgumentOutOfRangeException()
-        };
-    }
-
-    private static object GetPlan(IResultSummary summary)
-    {
-        return summary?.Plan == null
-            ? null
-            : MapToPlanJson(summary.Plan);
-    }
-
-    private static object GetServerInfo(IResultSummary summary)
-    {
-        return summary?.Server == null
-            ? null
-            : new
-            {
-                protocolVersion = summary.Server.ProtocolVersion,
-                agent = summary.Server.Agent
-            };
-    }
-
-    private static object GetCountersFromSummary(IResultSummary summary)
-    {
-        return new
-        {
-            constraintsAdded = summary.Counters.ConstraintsAdded,
-            constraintsRemoved = summary.Counters.ConstraintsRemoved,
-            nodesCreated = summary.Counters.NodesCreated,
-            nodesDeleted = summary.Counters.NodesDeleted,
-            relationshipsCreated = summary.Counters.RelationshipsCreated,
-            relationshipsDeleted = summary.Counters.RelationshipsDeleted,
-            propertiesSet = summary.Counters.PropertiesSet,
-            labelsAdded = summary.Counters.LabelsAdded,
-            labelsRemoved = summary.Counters.LabelsRemoved,
-            indexesAdded = summary.Counters.IndexesAdded,
-            indexesRemoved = summary.Counters.IndexesRemoved,
-            systemUpdates = summary.Counters.SystemUpdates,
-            containsUpdates = summary.Counters.ContainsUpdates,
-            containsSystemUpdates = summary.Counters.ContainsSystemUpdates
-        };
-    }
-
-    private static object MapToProfilePlan(IProfiledPlan plan)
-    {
-        if (plan == null)
-        {
-            return null;
-        }
-
-        if (plan.HasPageCacheStats)
-        {
-            return new
-            {
-                args = plan.Arguments,
-                operatorType = plan.OperatorType,
-                children = plan.Children.Select(MapToProfilePlan).ToList(),
-                identifiers = plan.Identifiers,
-                time = plan.Time,
-                pageCacheHitRatio = plan.PageCacheHitRatio,
-                pageCacheMisses = plan.PageCacheMisses,
-                pageCacheHits = plan.PageCacheHits,
-                rows = plan.Records,
-                dbHits = plan.DbHits
-            };
-        }
-
-        return new
-        {
-            args = plan.Arguments,
-            operatorType = plan.OperatorType,
-            children = plan.Children.Select(MapToProfilePlan).ToList(),
-            identifiers = plan.Identifiers,
-            rows = plan.Records,
-            dbHits = plan.DbHits
-        };
-    }
-
-    private static object MapToPlanJson(IPlan plan)
-    {
-        return new
-        {
-            args = plan.Arguments,
-            operatorType = plan.OperatorType,
-            children = plan.Children.Select(MapToPlanJson).ToList(),
-            identifiers = plan.Identifiers
-        };
-    }
-
-    private object CreateNotificationList()
-    {
-        if (Summary?.Notifications == null)
-        {
-            return null;
-        }
-
-        if (Summary?.Notifications?.All(x => x.Position == null) ?? false)
-        {
-            return Summary?.Notifications.Select(
-                    x => new
-                    {
-                        severity = x.Severity,
-                        description = x.Description,
-                        code = x.Code,
-                        title = x.Title
-                    })
-                .ToList();
-        }
-
-        return Summary?.Notifications.Select(
-                x => new
-                {
-                    severity = x.Severity,
-                    description = x.Description,
-                    code = x.Code,
-                    title = x.Title,
-                    position = x.Position == null
-                        ? null
-                        : new
-                        {
-                            column = x.Position.Column,
-                            offset = x.Position.Offset,
-                            line = x.Position.Line
-                        }
-                })
-            .ToList();
+        return new ProtocolResponse("Summary", SummaryJsonSerializer.SerializeToRaw(Summary)).Encode();
     }
 
     public class ResultConsumeType
     {
         public string resultId { get; set; }
-=======
-﻿using System.Threading.Tasks;
-using Newtonsoft.Json;
-
-namespace Neo4j.Driver.Tests.TestBackend;
-
-internal class ResultConsume : IProtocolObject
-{
-    public ResultConsume.ResultConsumeType data { get; set; } = new ResultConsume.ResultConsumeType();
-    [JsonIgnore]
-    public IRecord Records { get; set; }
-    [JsonIgnore]
-    public IResultSummary Summary { get; set; }
-
-    public class ResultConsumeType
-    {
-        public string resultId { get; set; }
-    }
-
-    public override async Task Process()
-    {
-        Summary = await ((Result)ObjManager.GetObject(data.resultId)).ConsumeResults().ConfigureAwait(false);
-    }
-
-    public override string Respond()
-    {
-        return new ProtocolResponse("Summary", SummaryJsonSerializer.SerializeToRaw(Summary)).Encode();
->>>>>>> 9e448680
     }
 }