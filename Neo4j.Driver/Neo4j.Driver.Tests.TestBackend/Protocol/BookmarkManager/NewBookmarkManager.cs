﻿// Copyright (c) "Neo4j"
// Neo4j Sweden AB [http://neo4j.com]
// 
// This file is part of Neo4j.
// 
// Licensed under the Apache License, Version 2.0 (the "License").
// You may not use this file except in compliance with the License.
// You may obtain a copy of the License at
// 
//     http://www.apache.org/licenses/LICENSE-2.0
// 
// Unless required by applicable law or agreed to in writing, software
// distributed under the License is distributed on an "AS IS" BASIS,
// WITHOUT WARRANTIES OR CONDITIONS OF ANY KIND, either express or implied.
// See the License for the specific language governing permissions and
// limitations under the License.

using System;
using System.Collections.Generic;
using System.Linq;
using System.Threading;
using System.Threading.Tasks;
using Neo4j.Driver.Experimental;
using Newtonsoft.Json;

namespace Neo4j.Driver.Tests.TestBackend;

internal class NewBookmarkManager : IProtocolObject
{
    public NewBookmarkManagerDto data { get; set; } = new();

    [JsonIgnore] public IBookmarkManager BookmarkManager { get; set; }

<<<<<<< HEAD
    public override Task Process(Controller controller)
    {
        var initialBookmarks =
            data.initialBookmarks?.ToDictionary(x => x.Key, x => x.Value as IEnumerable<string>) ??
            new Dictionary<string, IEnumerable<string>>();
=======
        public class NewBookmarkManagerDto
        {
            public string[] initialBookmarks { get; set; }
            public bool bookmarksSupplierRegistered { get; set; }
            public bool bookmarksConsumerRegistered { get; set; }
        }
>>>>>>> 8941ddce

        async Task<string[]> BookmarkSupplier(string database, CancellationToken _)
        {
<<<<<<< HEAD
            if (!data.bookmarksSupplierRegistered)
            {
                return Array.Empty<string>();
            }

            var request = new BookmarkManagerSupplierRequest(ObjManager);
=======
            var initialBookmarks =
                data.initialBookmarks
                ?? Array.Empty<string>();

            async Task<string[]> BookmarkSupplier(CancellationToken _)
            {
                if (!data.bookmarksSupplierRegistered)
                    return Array.Empty<string>();

                var request = new BookmarkManagerSupplierRequest(ObjManager);
                
                await controller.SendResponse(GetSupplyRequest(request));
                var result = await controller.TryConsumeStreamObjectOfType<BookmarksSupplierCompleted>();

                return result.data.bookmarks;
            }

            async Task NotifyBookmarks(string[] bookmarks, CancellationToken _)
            {
                if (!data.bookmarksConsumerRegistered)
                    return;
>>>>>>> 8941ddce

            await controller.SendResponse(GetSupplyRequest(database, request));
            var result = await controller.TryConsumeStreamObjectOfType<BookmarksSupplierCompleted>();

            return result.data.bookmarks;
        }

<<<<<<< HEAD
        async Task NotifyBookmarks(string database, string[] bookmarks, CancellationToken _)
        {
            if (!data.bookmarksConsumerRegistered)
            {
                return;
=======
                await controller.SendResponse(GetConsumeRequest(bookmarks, request));
                await controller.TryConsumeStreamObjectOfType<BookmarksConsumerCompleted>();
>>>>>>> 8941ddce
            }

            var request = new BookmarkManagerConsumerRequest(ObjManager);

            await controller.SendResponse(GetConsumeRequest(database, bookmarks, request));
            await controller.TryConsumeStreamObjectOfType<BookmarksConsumerCompleted>();
        }

<<<<<<< HEAD
        BookmarkManager =
            Experimental.GraphDatabase.BookmarkManagerFactory.NewBookmarkManager(
                new BookmarkManagerConfig(initialBookmarks, BookmarkSupplier, NotifyBookmarks));

        return Task.CompletedTask;
    }
=======
        private string GetConsumeRequest(string[] bookmarks, BookmarkManagerConsumerRequest request)
        {
            return new ProtocolResponse("BookmarksConsumerRequest",
                new {bookmarks, bookmarkManagerId = uniqueId, id = request.uniqueId}).Encode();
        }

        private string GetSupplyRequest(BookmarkManagerSupplierRequest request)
        {
            return new ProtocolResponse("BookmarksSupplierRequest",
                new {bookmarkManagerId = uniqueId, id = request.uniqueId}).Encode();
        }
>>>>>>> 8941ddce

    private string GetConsumeRequest(string database, string[] bookmarks, BookmarkManagerConsumerRequest request)
    {
        return new ProtocolResponse(
            "BookmarksConsumerRequest",
            new { database, bookmarks, bookmarkManagerId = uniqueId, id = request.uniqueId }).Encode();
    }

    private string GetSupplyRequest(string database, BookmarkManagerSupplierRequest request)
    {
        return new ProtocolResponse(
            "BookmarksSupplierRequest",
            new { database, bookmarkManagerId = uniqueId, id = request.uniqueId }).Encode();
    }

    public override string Respond()
    {
        return new ProtocolResponse("BookmarkManager", new { id = uniqueId }).Encode();
    }

    public class NewBookmarkManagerDto
    {
        public Dictionary<string, string[]> initialBookmarks { get; set; }
        public bool bookmarksSupplierRegistered { get; set; }
        public bool bookmarksConsumerRegistered { get; set; }
    }
}<|MERGE_RESOLUTION|>--- conflicted
+++ resolved
@@ -1,152 +1,96 @@
-﻿// Copyright (c) "Neo4j"
-// Neo4j Sweden AB [http://neo4j.com]
-// 
-// This file is part of Neo4j.
-// 
-// Licensed under the Apache License, Version 2.0 (the "License").
-// You may not use this file except in compliance with the License.
-// You may obtain a copy of the License at
-// 
-//     http://www.apache.org/licenses/LICENSE-2.0
-// 
-// Unless required by applicable law or agreed to in writing, software
-// distributed under the License is distributed on an "AS IS" BASIS,
-// WITHOUT WARRANTIES OR CONDITIONS OF ANY KIND, either express or implied.
-// See the License for the specific language governing permissions and
-// limitations under the License.
-
-using System;
-using System.Collections.Generic;
-using System.Linq;
-using System.Threading;
-using System.Threading.Tasks;
-using Neo4j.Driver.Experimental;
-using Newtonsoft.Json;
-
-namespace Neo4j.Driver.Tests.TestBackend;
-
-internal class NewBookmarkManager : IProtocolObject
-{
-    public NewBookmarkManagerDto data { get; set; } = new();
-
-    [JsonIgnore] public IBookmarkManager BookmarkManager { get; set; }
-
-<<<<<<< HEAD
-    public override Task Process(Controller controller)
-    {
-        var initialBookmarks =
-            data.initialBookmarks?.ToDictionary(x => x.Key, x => x.Value as IEnumerable<string>) ??
-            new Dictionary<string, IEnumerable<string>>();
-=======
-        public class NewBookmarkManagerDto
-        {
-            public string[] initialBookmarks { get; set; }
-            public bool bookmarksSupplierRegistered { get; set; }
-            public bool bookmarksConsumerRegistered { get; set; }
-        }
->>>>>>> 8941ddce
-
-        async Task<string[]> BookmarkSupplier(string database, CancellationToken _)
-        {
-<<<<<<< HEAD
-            if (!data.bookmarksSupplierRegistered)
-            {
-                return Array.Empty<string>();
-            }
-
-            var request = new BookmarkManagerSupplierRequest(ObjManager);
-=======
-            var initialBookmarks =
-                data.initialBookmarks
-                ?? Array.Empty<string>();
-
-            async Task<string[]> BookmarkSupplier(CancellationToken _)
-            {
-                if (!data.bookmarksSupplierRegistered)
-                    return Array.Empty<string>();
-
-                var request = new BookmarkManagerSupplierRequest(ObjManager);
-                
-                await controller.SendResponse(GetSupplyRequest(request));
-                var result = await controller.TryConsumeStreamObjectOfType<BookmarksSupplierCompleted>();
-
-                return result.data.bookmarks;
-            }
-
-            async Task NotifyBookmarks(string[] bookmarks, CancellationToken _)
-            {
-                if (!data.bookmarksConsumerRegistered)
-                    return;
->>>>>>> 8941ddce
-
-            await controller.SendResponse(GetSupplyRequest(database, request));
-            var result = await controller.TryConsumeStreamObjectOfType<BookmarksSupplierCompleted>();
-
-            return result.data.bookmarks;
-        }
-
-<<<<<<< HEAD
-        async Task NotifyBookmarks(string database, string[] bookmarks, CancellationToken _)
-        {
-            if (!data.bookmarksConsumerRegistered)
-            {
-                return;
-=======
-                await controller.SendResponse(GetConsumeRequest(bookmarks, request));
-                await controller.TryConsumeStreamObjectOfType<BookmarksConsumerCompleted>();
->>>>>>> 8941ddce
-            }
-
-            var request = new BookmarkManagerConsumerRequest(ObjManager);
-
-            await controller.SendResponse(GetConsumeRequest(database, bookmarks, request));
-            await controller.TryConsumeStreamObjectOfType<BookmarksConsumerCompleted>();
-        }
-
-<<<<<<< HEAD
-        BookmarkManager =
-            Experimental.GraphDatabase.BookmarkManagerFactory.NewBookmarkManager(
-                new BookmarkManagerConfig(initialBookmarks, BookmarkSupplier, NotifyBookmarks));
-
-        return Task.CompletedTask;
-    }
-=======
-        private string GetConsumeRequest(string[] bookmarks, BookmarkManagerConsumerRequest request)
-        {
-            return new ProtocolResponse("BookmarksConsumerRequest",
-                new {bookmarks, bookmarkManagerId = uniqueId, id = request.uniqueId}).Encode();
-        }
-
-        private string GetSupplyRequest(BookmarkManagerSupplierRequest request)
-        {
-            return new ProtocolResponse("BookmarksSupplierRequest",
-                new {bookmarkManagerId = uniqueId, id = request.uniqueId}).Encode();
-        }
->>>>>>> 8941ddce
-
-    private string GetConsumeRequest(string database, string[] bookmarks, BookmarkManagerConsumerRequest request)
-    {
-        return new ProtocolResponse(
-            "BookmarksConsumerRequest",
-            new { database, bookmarks, bookmarkManagerId = uniqueId, id = request.uniqueId }).Encode();
-    }
-
-    private string GetSupplyRequest(string database, BookmarkManagerSupplierRequest request)
-    {
-        return new ProtocolResponse(
-            "BookmarksSupplierRequest",
-            new { database, bookmarkManagerId = uniqueId, id = request.uniqueId }).Encode();
-    }
-
-    public override string Respond()
-    {
-        return new ProtocolResponse("BookmarkManager", new { id = uniqueId }).Encode();
-    }
-
-    public class NewBookmarkManagerDto
-    {
-        public Dictionary<string, string[]> initialBookmarks { get; set; }
-        public bool bookmarksSupplierRegistered { get; set; }
-        public bool bookmarksConsumerRegistered { get; set; }
-    }
-}+﻿// Copyright (c) "Neo4j"
+// Neo4j Sweden AB [http://neo4j.com]
+// 
+// This file is part of Neo4j.
+// 
+// Licensed under the Apache License, Version 2.0 (the "License").
+// You may not use this file except in compliance with the License.
+// You may obtain a copy of the License at
+// 
+//     http://www.apache.org/licenses/LICENSE-2.0
+// 
+// Unless required by applicable law or agreed to in writing, software
+// distributed under the License is distributed on an "AS IS" BASIS,
+// WITHOUT WARRANTIES OR CONDITIONS OF ANY KIND, either express or implied.
+// See the License for the specific language governing permissions and
+// limitations under the License.
+
+using System;
+using System.Threading;
+using System.Threading.Tasks;
+using Neo4j.Driver.Experimental;
+using Newtonsoft.Json;
+
+namespace Neo4j.Driver.Tests.TestBackend;
+
+internal class NewBookmarkManager : IProtocolObject
+{
+    public NewBookmarkManagerDto data { get; set; } = new();
+
+    [JsonIgnore] public IBookmarkManager BookmarkManager { get; set; }
+
+    public override Task Process(Controller controller)
+    {
+        var initialBookmarks = data.initialBookmarks ?? Array.Empty<string>();
+
+        async Task<string[]> BookmarkSupplier(CancellationToken _)
+        {
+            if (!data.bookmarksSupplierRegistered)
+            {
+                return Array.Empty<string>();
+            }
+
+            var request = new BookmarkManagerSupplierRequest(ObjManager);
+
+            await controller.SendResponse(GetSupplyRequest(request));
+            var result = await controller.TryConsumeStreamObjectOfType<BookmarksSupplierCompleted>();
+
+            return result.data.bookmarks;
+        }
+
+        async Task NotifyBookmarks(string[] bookmarks, CancellationToken _)
+        {
+            if (!data.bookmarksConsumerRegistered)
+            {
+                return;
+            }
+
+            var request = new BookmarkManagerConsumerRequest(ObjManager);
+
+            await controller.SendResponse(GetConsumeRequest(bookmarks, request));
+            await controller.TryConsumeStreamObjectOfType<BookmarksConsumerCompleted>();
+        }
+
+        BookmarkManager =
+            Experimental.GraphDatabase.BookmarkManagerFactory.NewBookmarkManager(
+                new BookmarkManagerConfig(initialBookmarks, BookmarkSupplier, NotifyBookmarks));
+
+        return Task.CompletedTask;
+    }
+
+    private string GetConsumeRequest(string[] bookmarks, BookmarkManagerConsumerRequest request)
+    {
+        return new ProtocolResponse(
+            "BookmarksConsumerRequest",
+            new { bookmarks, bookmarkManagerId = uniqueId, id = request.uniqueId }).Encode();
+    }
+
+    private string GetSupplyRequest(BookmarkManagerSupplierRequest request)
+    {
+        return new ProtocolResponse(
+            "BookmarksSupplierRequest",
+            new { bookmarkManagerId = uniqueId, id = request.uniqueId }).Encode();
+    }
+
+    public override string Respond()
+    {
+        return new ProtocolResponse("BookmarkManager", new { id = uniqueId }).Encode();
+    }
+
+    public class NewBookmarkManagerDto
+    {
+        public string[] initialBookmarks { get; set; }
+        public bool bookmarksSupplierRegistered { get; set; }
+        public bool bookmarksConsumerRegistered { get; set; }
+    }
+}