--- conflicted
+++ resolved
@@ -1,52 +1,35 @@
-<<<<<<< HEAD
-﻿// Copyright (c) "Neo4j"
-// Neo4j Sweden AB [http://neo4j.com]
-// 
-// This file is part of Neo4j.
-// 
-// Licensed under the Apache License, Version 2.0 (the "License").
-// You may not use this file except in compliance with the License.
-// You may obtain a copy of the License at
-// 
-//     http://www.apache.org/licenses/LICENSE-2.0
-// 
-// Unless required by applicable law or agreed to in writing, software
-// distributed under the License is distributed on an "AS IS" BASIS,
-// WITHOUT WARRANTIES OR CONDITIONS OF ANY KIND, either express or implied.
-// See the License for the specific language governing permissions and
-// limitations under the License.
-
-using System.Threading.Tasks;
-
-namespace Neo4j.Driver.Tests.TestBackend;
-
-internal class BookmarkManagerClose : IProtocolObject
-=======
-﻿namespace Neo4j.Driver.Tests.TestBackend
->>>>>>> 8941ddce
-{
-    public BookmarkManagerCloseDto data;
-
-    public override Task Process()
-    {
-        var bookmarkManager = ObjManager.GetObject<NewBookmarkManager>(data.id).BookmarkManager;
-        return bookmarkManager.ForgetAsync();
-    }
-
-<<<<<<< HEAD
-    public override string Respond()
-    {
-        return new ProtocolResponse("BookmarkManager", new { data.id }).Encode();
-    }
-
-    public class BookmarkManagerCloseDto
-    {
-        public string id { get; set; }
-=======
-        public override string Respond()
-        {
-            return new ProtocolResponse("BookmarkManager", new {data.id}).Encode();
-        }
->>>>>>> 8941ddce
-    }
-}+// Copyright (c) "Neo4j"
+// Neo4j Sweden AB [http://neo4j.com]
+// 
+// This file is part of Neo4j.
+// 
+// Licensed under the Apache License, Version 2.0 (the "License").
+// You may not use this file except in compliance with the License.
+// You may obtain a copy of the License at
+// 
+//     http://www.apache.org/licenses/LICENSE-2.0
+// 
+// Unless required by applicable law or agreed to in writing, software
+// distributed under the License is distributed on an "AS IS" BASIS,
+// WITHOUT WARRANTIES OR CONDITIONS OF ANY KIND, either express or implied.
+// See the License for the specific language governing permissions and
+// limitations under the License.
+
+using System.Threading.Tasks;
+
+namespace Neo4j.Driver.Tests.TestBackend;
+
+internal class BookmarkManagerClose : IProtocolObject
+{
+    public BookmarkManagerCloseDto data;
+
+    public override string Respond()
+    {
+        return new ProtocolResponse("BookmarkManager", new { data.id }).Encode();
+    }
+
+    public class BookmarkManagerCloseDto
+    {
+        public string id { get; set; }
+    }
+}