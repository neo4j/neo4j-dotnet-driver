--- conflicted
+++ resolved
@@ -38,12 +38,7 @@
                 //"Optimization:MinimalResets",
                 //"Optimization:PullPipelining",
                 //"Optimization:ResultListFetchAll",
-<<<<<<< HEAD
-                //"Temporary:ConnectionAcquisitionTimeout",
-=======
-                "ConfHint:connection.recv_timeout_seconds",
                 "Temporary:ConnectionAcquisitionTimeout",
->>>>>>> 2a45527a
                 //"Temporary:CypherPathAndRelationship",
                 //"Temporary:DriverFetchSize",
                 "Temporary:DriverMaxConnectionPoolSize",
