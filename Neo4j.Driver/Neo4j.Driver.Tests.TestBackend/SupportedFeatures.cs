﻿// Copyright (c) "Neo4j"
// Neo4j Sweden AB [http://neo4j.com]
// 
// This file is part of Neo4j.
// 
// Licensed under the Apache License, Version 2.0 (the "License").
// You may not use this file except in compliance with the License.
// You may obtain a copy of the License at
// 
//     http://www.apache.org/licenses/LICENSE-2.0
// 
// Unless required by applicable law or agreed to in writing, software
// distributed under the License is distributed on an "AS IS" BASIS,
// WITHOUT WARRANTIES OR CONDITIONS OF ANY KIND, either express or implied.
// See the License for the specific language governing permissions and
// limitations under the License.

using System.Collections.Generic;

namespace Neo4j.Driver.Tests.TestBackend;

internal static class SupportedFeatures
{
    static SupportedFeatures()
    {
        FeaturesList = new List<string>
        {
            "ConfHint:connection.recv_timeout_seconds",
            "AuthorizationExpiredTreatment",
            "Detail:ClosedDriverIsEncrypted",
            "Detail:DefaultSecurityConfigValueEquality",
            "Feature:API:BookmarkManager",
            "Feature:API:ConnectionAcquisitionTimeout",
            "Feature:API:Driver.ExecuteQuery",
            "Feature:API:Driver:GetServerInfo",
            "Feature:API:Driver.IsEncrypted",
<<<<<<< HEAD
            "Feature:API:Driver:NotificationsConfig",
=======
            "Feature:API:Driver.VerifyAuthentication",
>>>>>>> c0613670
            "Feature:API:Driver.VerifyConnectivity",
            "Feature:API:Driver.SupportsSessionAuth",
            //"Feature:API:Liveness.Check",
            "Feature:API:Result.List",
            "Feature:API:Result.Peek",
            "Feature:API:Result.Single",
<<<<<<< HEAD
            "Feature:API:Session:NotificationsConfig",
=======
            "Feature:API:Session:AuthConfig",
>>>>>>> c0613670
            "Feature:API:SSLConfig",
            "Feature:API:SSLSchemes",
            "Feature:API:Type.Temporal",
            "Feature:Auth:Bearer",
            "Feature:Auth:Custom",
            "Feature:Auth:Kerberos",
            "Feature:Auth:Managed",
            "Feature:Bolt:3.0",
            "Feature:Bolt:4.1",
            "Feature:Bolt:4.2",
            "Feature:Bolt:4.3",
            "Feature:Bolt:4.4",
            "Feature:Bolt:5.0",
<<<<<<< HEAD
            "Feature:Bolt:5.2",
=======
            "Feature:Bolt:5.1",
>>>>>>> c0613670
            "Feature:Bolt:Patch:UTC",
            "Feature:Impersonation",
            //"Feature:TLS:1.1",
            "Feature:TLS:1.2",
            //"Feature:TLS:1.3",
            //"Optimization:ConnectionReuse",
            "Optimization:EagerTransactionBegin",
            //"Optimization:ImplicitDefaultArguments",
            //"Optimization:MinimalResets",
            "Optimization:PullPipelining",
            "Optimization:AuthPipelining"
            //"Optimization:ResultListFetchAll",
        };
    }

    public static IReadOnlyList<string> FeaturesList { get; }
}<|MERGE_RESOLUTION|>--- conflicted
+++ resolved
@@ -34,22 +34,16 @@
             "Feature:API:Driver.ExecuteQuery",
             "Feature:API:Driver:GetServerInfo",
             "Feature:API:Driver.IsEncrypted",
-<<<<<<< HEAD
             "Feature:API:Driver:NotificationsConfig",
-=======
             "Feature:API:Driver.VerifyAuthentication",
->>>>>>> c0613670
             "Feature:API:Driver.VerifyConnectivity",
             "Feature:API:Driver.SupportsSessionAuth",
             //"Feature:API:Liveness.Check",
             "Feature:API:Result.List",
             "Feature:API:Result.Peek",
             "Feature:API:Result.Single",
-<<<<<<< HEAD
             "Feature:API:Session:NotificationsConfig",
-=======
             "Feature:API:Session:AuthConfig",
->>>>>>> c0613670
             "Feature:API:SSLConfig",
             "Feature:API:SSLSchemes",
             "Feature:API:Type.Temporal",
@@ -63,11 +57,8 @@
             "Feature:Bolt:4.3",
             "Feature:Bolt:4.4",
             "Feature:Bolt:5.0",
-<<<<<<< HEAD
+            "Feature:Bolt:5.1",
             "Feature:Bolt:5.2",
-=======
-            "Feature:Bolt:5.1",
->>>>>>> c0613670
             "Feature:Bolt:Patch:UTC",
             "Feature:Impersonation",
             //"Feature:TLS:1.1",
