--- conflicted
+++ resolved
@@ -38,13 +38,8 @@
                 //"Optimization:ConnectionReuse",
                 "Optimization:EagerTransactionBegin",
                 //"Optimization:ImplicitDefaultArguments",
-<<<<<<< HEAD
                 "Optimization:MinimalResets",
-                //"Optimization:PullPipelining",
-=======
-                //"Optimization:MinimalResets",
                 "Optimization:PullPipelining",
->>>>>>> f708fa30
                 //"Optimization:ResultListFetchAll",
                 //"Temporary:CypherPathAndRelationship",
                 //"Temporary:DriverFetchSize",
