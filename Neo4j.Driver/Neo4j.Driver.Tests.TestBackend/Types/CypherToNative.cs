﻿// Copyright (c) "Neo4j"
// Neo4j Sweden AB [http://neo4j.com]
// 
// This file is part of Neo4j.
// 
// Licensed under the Apache License, Version 2.0 (the "License").
// You may not use this file except in compliance with the License.
// You may obtain a copy of the License at
// 
//     http://www.apache.org/licenses/LICENSE-2.0
// 
// Unless required by applicable law or agreed to in writing, software
// distributed under the License is distributed on an "AS IS" BASIS,
// WITHOUT WARRANTIES OR CONDITIONS OF ANY KIND, either express or implied.
// See the License for the specific language governing permissions and
// limitations under the License.

using System;
using System.Collections.Generic;
using System.IO;
using System.Linq;
using Newtonsoft.Json.Linq;

namespace Neo4j.Driver.Tests.TestBackend;

internal class CypherToNativeObject
{
    public string name { get; set; }
    public object data { get; set; }
}

internal class SimpleValue
{
    public object value { get; set; }
}

public class DateTimeParameterValue
{
    public int? year { get; set; }
    public int? month { get; set; }
    public int? day { get; set; }
    public int? hour { get; set; }
    public int? minute { get; set; }
    public int? second { get; set; }
    public int? nanosecond { get; set; }
    public int? utc_offset_s { get; set; }
    public string timezone_id { get; set; }
}

public class DurationParameterValue
{
    public long? months { get; set; }
    public long? days { get; set; }
    public long? seconds { get; set; }
    public int? nanoseconds { get; set; }
}

internal class CypherToNative
{
    //Mapping of object type to a cypher type name string that will be used in the JSON.
    private static Dictionary<string, Type> TypeMap { get; } = new()
    {
<<<<<<< HEAD
        { "CypherList", typeof(List<object>) },
        { "CypherMap", typeof(Dictionary<string, object>) },

        { "CypherBool", typeof(bool) },
        { "CypherInt", typeof(long) },
        { "CypherFloat", typeof(double) },
        { "CypherString", typeof(string) },
        { "CypherByteArray", typeof(byte[]) },

        { "CypherDate", typeof(LocalDate) },
        { "CypherTime", typeof(OffsetTime) },
        { "CypherLocalTime", typeof(LocalTime) },
        { "CypherDateTime", typeof(ZonedDateTime) },
        { "CypherLocalDateTime", typeof(LocalDateTime) },
        { "CypherDuration", typeof(Duration) },
        { "CypherPoint", typeof(Point) },

        { "CypherNode", typeof(INode) },
        { "CypherRelationship", typeof(IRelationship) },
        { "CypherPath", typeof(IPath) }
    };

    //Mapping of object type to a conversion delegate that will return a NativeToCypherObject that can be serialized to JSON.
    private static Dictionary<Type, Func<Type, CypherToNativeObject, object>> FunctionMap { get; } = new()
    {
        { typeof(List<object>), CypherList },
        { typeof(Dictionary<string, object>), CypherMap },

        { typeof(bool), CypherSimple },
        { typeof(long), CypherSimple },
        { typeof(double), CypherSimple },
        { typeof(string), CypherSimple },
        { typeof(byte[]), CypherSimple },

        { typeof(LocalDate), CypherDateTime },
        { typeof(OffsetTime), CypherDateTime },
        { typeof(LocalTime), CypherDateTime },
        { typeof(ZonedDateTime), CypherDateTime },
        { typeof(LocalDateTime), CypherDateTime },
        { typeof(Duration), CypherDuration },
        { typeof(Point), CypherTODO },

        { typeof(INode), CypherTODO },
        { typeof(IRelationship), CypherTODO },
        { typeof(IPath), CypherTODO }
    };

    public static object Convert(CypherToNativeObject sourceObject)
=======
        public string name { get; set; }
        public object data { get; set; }

        public static Dictionary<string, object> ConvertDictionaryToNative(
            Dictionary<string, CypherToNativeObject> source)
        {
            if (source == null)
            {
                return null;
            }

            var newDict = new Dictionary<string, object>();

            foreach (var element in source)
            {
                newDict.Add(element.Key, CypherToNative.Convert(element.Value));
            }

            return newDict;
        }
    }

    internal class SimpleValue
>>>>>>> 4ed2bffd
    {
        if (sourceObject.name == "CypherNull")
        {
            return null;
        }

        try
        {
            var objectType = TypeMap[sourceObject.name];
            var function = FunctionMap[objectType];

            return function(objectType, sourceObject);
        }
        catch
        {
            throw new IOException(
                $"Attempting to convert an unsuported object type to a CypherType: {sourceObject.GetType()}");
        }
    }

    public static object CypherSimple(Type objectType, CypherToNativeObject cypherObject)
    {
        return ((SimpleValue)cypherObject.data).value;
    }

    public static object CypherTODO(Type objectType, CypherToNativeObject cypherObject)
    {
        throw new NotImplementedException($"CypherToNative : {cypherObject.name} conversion is not implemented yet");
    }

    public static object CypherList(Type objectType, CypherToNativeObject obj)
    {
        var result = new List<object>();

        foreach (JObject item in (JArray)((SimpleValue)obj.data).value)
        {
            result.Add(Convert(JsonCypherParameterParser.ExtractParameterFromProperty(item)));
        }

        return result;
    }

    public static object CypherMap(Type objectType, CypherToNativeObject obj)
    {
        return JObject.FromObject(((SimpleValue)obj.data).value)
            .Properties()
            .ToDictionary(
                x => x.Name,
                x =>
                    Convert(JsonCypherParameterParser.ExtractParameterFromProperty(x.Value as JObject)));
    }

    private static object CypherDateTime(Type objectType, CypherToNativeObject obj)
    {
        var dataTimeParam = obj.data as DateTimeParameterValue;

        //date & time
        if (dataTimeParam.year.HasValue && dataTimeParam.hour.HasValue)
        {
            //zoned date time
            if (dataTimeParam.utc_offset_s.HasValue || dataTimeParam.timezone_id != null)
            {
                return new ZonedDateTime(
                    dataTimeParam.year.Value,
                    dataTimeParam.month.Value,
                    dataTimeParam.day.Value,
                    dataTimeParam.hour.Value,
                    dataTimeParam.minute.Value,
                    dataTimeParam.second.Value,
                    dataTimeParam.nanosecond.Value,
                    dataTimeParam.timezone_id != null
                        ? Zone.Of(dataTimeParam.timezone_id)
                        : Zone.Of(dataTimeParam.utc_offset_s ?? 0));
            }

            // local
            return new LocalDateTime(
                dataTimeParam.year.Value,
                dataTimeParam.month.Value,
                dataTimeParam.day.Value,
                dataTimeParam.hour.Value,
                dataTimeParam.minute.Value,
                dataTimeParam.second.Value,
                dataTimeParam.nanosecond.Value);
        }

        if (dataTimeParam.year.HasValue)
        {
            //date local
            return new LocalDate(
                dataTimeParam.year.Value,
                dataTimeParam.month.Value,
                dataTimeParam.day.Value);
        }

        // time offset
        if (dataTimeParam.utc_offset_s.HasValue)
        {
            return new OffsetTime(
                dataTimeParam.hour.Value,
                dataTimeParam.minute.Value,
                dataTimeParam.second.Value,
                dataTimeParam.nanosecond.Value,
                dataTimeParam.utc_offset_s ?? 0);
        }

        //time
        return new LocalTime(
            dataTimeParam.hour.Value,
            dataTimeParam.minute.Value,
            dataTimeParam.second.Value,
            dataTimeParam.nanosecond.Value);
    }

    private static object CypherDuration(Type objectType, CypherToNativeObject obj)
    {
        var duration = obj.data as DurationParameterValue;

        return new Duration(
            duration.months.Value,
            duration.days.Value,
            duration.seconds.Value,
            duration.nanoseconds.Value);
    }

    /*
    public static NativeToCypherObject CypherNode(string cypherType, object obj)
    {
        var node = (Node)obj;
        var cypherNode = new Dictionary<string, object>
        {
            ["id"] = Convert(node.Id),
            ["labels"] = Convert(new List<object>(node.Labels)),
            ["props"] = Convert(new Dictionary<string, object>(node.Properties))
        };

        return new NativeToCypherObject() { name = "Node", data = cypherNode };
    }
    */
}<|MERGE_RESOLUTION|>--- conflicted
+++ resolved
@@ -1,115 +1,13 @@
-﻿// Copyright (c) "Neo4j"
-// Neo4j Sweden AB [http://neo4j.com]
-// 
-// This file is part of Neo4j.
-// 
-// Licensed under the Apache License, Version 2.0 (the "License").
-// You may not use this file except in compliance with the License.
-// You may obtain a copy of the License at
-// 
-//     http://www.apache.org/licenses/LICENSE-2.0
-// 
-// Unless required by applicable law or agreed to in writing, software
-// distributed under the License is distributed on an "AS IS" BASIS,
-// WITHOUT WARRANTIES OR CONDITIONS OF ANY KIND, either express or implied.
-// See the License for the specific language governing permissions and
-// limitations under the License.
-
-using System;
+﻿using System;
 using System.Collections.Generic;
 using System.IO;
 using System.Linq;
 using Newtonsoft.Json.Linq;
 
-namespace Neo4j.Driver.Tests.TestBackend;
-
-internal class CypherToNativeObject
-{
-    public string name { get; set; }
-    public object data { get; set; }
-}
-
-internal class SimpleValue
-{
-    public object value { get; set; }
-}
-
-public class DateTimeParameterValue
-{
-    public int? year { get; set; }
-    public int? month { get; set; }
-    public int? day { get; set; }
-    public int? hour { get; set; }
-    public int? minute { get; set; }
-    public int? second { get; set; }
-    public int? nanosecond { get; set; }
-    public int? utc_offset_s { get; set; }
-    public string timezone_id { get; set; }
-}
-
-public class DurationParameterValue
-{
-    public long? months { get; set; }
-    public long? days { get; set; }
-    public long? seconds { get; set; }
-    public int? nanoseconds { get; set; }
-}
-
-internal class CypherToNative
-{
-    //Mapping of object type to a cypher type name string that will be used in the JSON.
-    private static Dictionary<string, Type> TypeMap { get; } = new()
-    {
-<<<<<<< HEAD
-        { "CypherList", typeof(List<object>) },
-        { "CypherMap", typeof(Dictionary<string, object>) },
-
-        { "CypherBool", typeof(bool) },
-        { "CypherInt", typeof(long) },
-        { "CypherFloat", typeof(double) },
-        { "CypherString", typeof(string) },
-        { "CypherByteArray", typeof(byte[]) },
-
-        { "CypherDate", typeof(LocalDate) },
-        { "CypherTime", typeof(OffsetTime) },
-        { "CypherLocalTime", typeof(LocalTime) },
-        { "CypherDateTime", typeof(ZonedDateTime) },
-        { "CypherLocalDateTime", typeof(LocalDateTime) },
-        { "CypherDuration", typeof(Duration) },
-        { "CypherPoint", typeof(Point) },
-
-        { "CypherNode", typeof(INode) },
-        { "CypherRelationship", typeof(IRelationship) },
-        { "CypherPath", typeof(IPath) }
-    };
-
-    //Mapping of object type to a conversion delegate that will return a NativeToCypherObject that can be serialized to JSON.
-    private static Dictionary<Type, Func<Type, CypherToNativeObject, object>> FunctionMap { get; } = new()
-    {
-        { typeof(List<object>), CypherList },
-        { typeof(Dictionary<string, object>), CypherMap },
-
-        { typeof(bool), CypherSimple },
-        { typeof(long), CypherSimple },
-        { typeof(double), CypherSimple },
-        { typeof(string), CypherSimple },
-        { typeof(byte[]), CypherSimple },
-
-        { typeof(LocalDate), CypherDateTime },
-        { typeof(OffsetTime), CypherDateTime },
-        { typeof(LocalTime), CypherDateTime },
-        { typeof(ZonedDateTime), CypherDateTime },
-        { typeof(LocalDateTime), CypherDateTime },
-        { typeof(Duration), CypherDuration },
-        { typeof(Point), CypherTODO },
-
-        { typeof(INode), CypherTODO },
-        { typeof(IRelationship), CypherTODO },
-        { typeof(IPath), CypherTODO }
-    };
-
-    public static object Convert(CypherToNativeObject sourceObject)
-=======
+namespace Neo4j.Driver.Tests.TestBackend
+{    
+    internal class CypherToNativeObject
+    {
         public string name { get; set; }
         public object data { get; set; }
 
@@ -133,144 +31,221 @@
     }
 
     internal class SimpleValue
->>>>>>> 4ed2bffd
-    {
-        if (sourceObject.name == "CypherNull")
-        {
-            return null;
-        }
-
-        try
-        {
-            var objectType = TypeMap[sourceObject.name];
-            var function = FunctionMap[objectType];
-
-            return function(objectType, sourceObject);
-        }
-        catch
-        {
-            throw new IOException(
-                $"Attempting to convert an unsuported object type to a CypherType: {sourceObject.GetType()}");
-        }
-    }
-
-    public static object CypherSimple(Type objectType, CypherToNativeObject cypherObject)
-    {
-        return ((SimpleValue)cypherObject.data).value;
-    }
-
-    public static object CypherTODO(Type objectType, CypherToNativeObject cypherObject)
-    {
-        throw new NotImplementedException($"CypherToNative : {cypherObject.name} conversion is not implemented yet");
-    }
-
-    public static object CypherList(Type objectType, CypherToNativeObject obj)
-    {
-        var result = new List<object>();
-
-        foreach (JObject item in (JArray)((SimpleValue)obj.data).value)
-        {
-            result.Add(Convert(JsonCypherParameterParser.ExtractParameterFromProperty(item)));
-        }
-
-        return result;
-    }
-
-    public static object CypherMap(Type objectType, CypherToNativeObject obj)
-    {
-        return JObject.FromObject(((SimpleValue)obj.data).value)
-            .Properties()
-            .ToDictionary(
-                x => x.Name,
-                x =>
+    {
+        public object? value { get; set; }
+    }
+
+    public class DateTimeParameterValue
+    {
+        public int? year { get; set; }
+        public int? month { get; set; }
+        public int? day { get; set; }
+        public int? hour { get; set; }
+        public int? minute { get; set; }
+        public int? second { get; set; }
+        public int? nanosecond { get; set; }
+        public int? utc_offset_s { get; set; }
+        public string timezone_id { get; set; }
+    }
+
+    public class DurationParameterValue
+    {
+        public long? months { get; set; }
+        public long? days { get; set; }
+        public long? seconds { get; set; }
+        public int? nanoseconds { get; set; }
+    }
+
+    internal class CypherToNative
+    {
+        //Mapping of object type to a cypher type name string that will be used in the JSON.
+        private static Dictionary<string, Type> TypeMap { get; set; } = new Dictionary<string, Type>()
+        {
+            {"CypherList",               typeof(List<object>)                    },
+            {"CypherMap",                typeof(Dictionary<string, object>)      },
+
+            {"CypherBool",               typeof(bool)                            },
+            {"CypherInt",                typeof(long)                            },
+            {"CypherFloat",              typeof(double)                          },
+            {"CypherString",             typeof(string)                          },
+            {"CypherByteArray",          typeof(byte[])                          },
+
+            {"CypherDate",               typeof(LocalDate)                       },
+            {"CypherTime",               typeof(OffsetTime)                      },
+            {"CypherLocalTime",          typeof(LocalTime)                       },
+            {"CypherDateTime",           typeof(ZonedDateTime)                   },
+            {"CypherLocalDateTime",      typeof(LocalDateTime)                   },
+            {"CypherDuration",           typeof(Duration)                        },
+            {"CypherPoint",              typeof(Point)                           },
+
+            {"CypherNode",               typeof(INode)                            },
+            {"CypherRelationship",       typeof(IRelationship)                    },
+            {"CypherPath",               typeof(IPath)}
+        };
+
+        //Mapping of object type to a conversion delegate that will return a NativeToCypherObject that can be serialized to JSON.
+        private static Dictionary<Type, Func<Type, CypherToNativeObject, object>> FunctionMap { get; set; } = new Dictionary<Type, Func<Type, CypherToNativeObject, object>>()
+        {
+            { typeof(List<object>),                     CypherList },
+            { typeof(Dictionary<string, object>),       CypherMap },
+
+            { typeof(bool),                             CypherSimple },
+            { typeof(long),                             CypherSimple },
+            { typeof(double),                           CypherSimple },
+            { typeof(string),                           CypherSimple },
+            { typeof(byte[]),                           CypherSimple },
+
+            { typeof(LocalDate),                        CypherDateTime },
+            { typeof(OffsetTime),                       CypherDateTime },
+            { typeof(LocalTime),                        CypherDateTime },
+            { typeof(ZonedDateTime),                    CypherDateTime },
+            { typeof(LocalDateTime),                    CypherDateTime },
+            { typeof(Duration),                         CypherDuration },
+            { typeof(Point),                            CypherTODO },
+
+            { typeof(INode),                             CypherTODO },
+            { typeof(IRelationship),                     CypherTODO },
+            { typeof(IPath), CypherTODO }
+        };
+
+
+        public static object Convert(CypherToNativeObject sourceObject)
+        {
+            if (sourceObject.name == "CypherNull")
+            {
+                return null;
+            }
+
+            try
+            {
+                Type objectType = TypeMap[sourceObject.name];
+                var function = FunctionMap[objectType];
+
+                return function(objectType, sourceObject);
+            }
+            catch
+            {
+                throw new IOException($"Attempting to convert an unsuported object type to a CypherType: {sourceObject.GetType()}");
+            }
+        }
+        
+
+        public static object CypherSimple(Type objectType, CypherToNativeObject cypherObject)
+        {
+            return ((SimpleValue)cypherObject.data).value;
+        }
+        
+        public static object CypherTODO(Type objectType, CypherToNativeObject cypherObject)
+        {
+            throw new NotImplementedException($"CypherToNative : {cypherObject.name} conversion is not implemented yet");
+        }
+
+        public static object CypherList(Type objectType, CypherToNativeObject obj)
+        {
+            var result = new List<object>();
+
+            foreach(JObject item in (JArray)((SimpleValue)obj.data).value)
+            {
+                result.Add(Convert(JsonCypherParameterParser.ExtractParameterFromProperty(item)));
+            }
+
+            return result;
+        }
+
+        public static object CypherMap(Type objectType, CypherToNativeObject obj)
+        {
+            return JObject.FromObject(((SimpleValue) obj.data).value).Properties().ToDictionary(x => x.Name, x => 
                     Convert(JsonCypherParameterParser.ExtractParameterFromProperty(x.Value as JObject)));
-    }
-
-    private static object CypherDateTime(Type objectType, CypherToNativeObject obj)
-    {
-        var dataTimeParam = obj.data as DateTimeParameterValue;
-
-        //date & time
-        if (dataTimeParam.year.HasValue && dataTimeParam.hour.HasValue)
-        {
-            //zoned date time
-            if (dataTimeParam.utc_offset_s.HasValue || dataTimeParam.timezone_id != null)
-            {
-                return new ZonedDateTime(
+        }
+
+        private static object CypherDateTime(Type objectType, CypherToNativeObject obj)
+        {
+            var dataTimeParam = obj.data as DateTimeParameterValue;
+            
+            //date & time
+            if (dataTimeParam.year.HasValue && dataTimeParam.hour.HasValue)
+            {
+                //zoned date time
+                if (dataTimeParam.utc_offset_s.HasValue || dataTimeParam.timezone_id != null)
+                {
+                    return new ZonedDateTime(
+                        dataTimeParam.year.Value,
+                        dataTimeParam.month.Value,
+                        dataTimeParam.day.Value,
+                        dataTimeParam.hour.Value,
+                        dataTimeParam.minute.Value,
+                        dataTimeParam.second.Value,
+                        dataTimeParam.nanosecond.Value,
+                        dataTimeParam.timezone_id != null
+                            ? Zone.Of(dataTimeParam.timezone_id)
+                            : Zone.Of(dataTimeParam.utc_offset_s ?? 0)
+                    );
+                }
+
+                // local
+                return new LocalDateTime(
                     dataTimeParam.year.Value,
                     dataTimeParam.month.Value,
                     dataTimeParam.day.Value,
                     dataTimeParam.hour.Value,
                     dataTimeParam.minute.Value,
                     dataTimeParam.second.Value,
+                    dataTimeParam.nanosecond.Value
+                );
+            }
+
+            if (dataTimeParam.year.HasValue)
+            {
+                //date local
+                return new LocalDate(
+                    dataTimeParam.year.Value,
+                    dataTimeParam.month.Value,
+                    dataTimeParam.day.Value
+                );
+            }
+
+            // time offset
+            if (dataTimeParam.utc_offset_s.HasValue)
+            {
+                return new OffsetTime(
+                    dataTimeParam.hour.Value,
+                    dataTimeParam.minute.Value,
+                    dataTimeParam.second.Value,
                     dataTimeParam.nanosecond.Value,
-                    dataTimeParam.timezone_id != null
-                        ? Zone.Of(dataTimeParam.timezone_id)
-                        : Zone.Of(dataTimeParam.utc_offset_s ?? 0));
-            }
-
-            // local
-            return new LocalDateTime(
-                dataTimeParam.year.Value,
-                dataTimeParam.month.Value,
-                dataTimeParam.day.Value,
+                    dataTimeParam.utc_offset_s ?? 0
+                );
+            }
+
+            //time
+            return new LocalTime(
                 dataTimeParam.hour.Value,
                 dataTimeParam.minute.Value,
                 dataTimeParam.second.Value,
-                dataTimeParam.nanosecond.Value);
-        }
-
-        if (dataTimeParam.year.HasValue)
-        {
-            //date local
-            return new LocalDate(
-                dataTimeParam.year.Value,
-                dataTimeParam.month.Value,
-                dataTimeParam.day.Value);
-        }
-
-        // time offset
-        if (dataTimeParam.utc_offset_s.HasValue)
-        {
-            return new OffsetTime(
-                dataTimeParam.hour.Value,
-                dataTimeParam.minute.Value,
-                dataTimeParam.second.Value,
-                dataTimeParam.nanosecond.Value,
-                dataTimeParam.utc_offset_s ?? 0);
-        }
-
-        //time
-        return new LocalTime(
-            dataTimeParam.hour.Value,
-            dataTimeParam.minute.Value,
-            dataTimeParam.second.Value,
-            dataTimeParam.nanosecond.Value);
-    }
-
-    private static object CypherDuration(Type objectType, CypherToNativeObject obj)
-    {
-        var duration = obj.data as DurationParameterValue;
-
-        return new Duration(
-            duration.months.Value,
-            duration.days.Value,
-            duration.seconds.Value,
-            duration.nanoseconds.Value);
-    }
-
-    /*
-    public static NativeToCypherObject CypherNode(string cypherType, object obj)
-    {
-        var node = (Node)obj;
-        var cypherNode = new Dictionary<string, object>
-        {
-            ["id"] = Convert(node.Id),
-            ["labels"] = Convert(new List<object>(node.Labels)),
-            ["props"] = Convert(new Dictionary<string, object>(node.Properties))
-        };
-
-        return new NativeToCypherObject() { name = "Node", data = cypherNode };
-    }
-    */
+                dataTimeParam.nanosecond.Value
+            );
+        }
+
+        private static object CypherDuration(Type objectType, CypherToNativeObject obj)
+        {
+            var duration = obj.data as DurationParameterValue;
+
+            return new Duration(duration.months.Value, duration.days.Value,
+                duration.seconds.Value, duration.nanoseconds.Value);
+        }
+
+        /*
+        public static NativeToCypherObject CypherNode(string cypherType, object obj)
+        {
+            var node = (Node)obj;
+            var cypherNode = new Dictionary<string, object>
+            {
+                ["id"] = Convert(node.Id),
+                ["labels"] = Convert(new List<object>(node.Labels)),
+                ["props"] = Convert(new Dictionary<string, object>(node.Properties))
+            };
+
+            return new NativeToCypherObject() { name = "Node", data = cypherNode };
+        }
+        */
+    }
 }