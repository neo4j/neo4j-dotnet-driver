--- conflicted
+++ resolved
@@ -39,15 +39,9 @@
             { typeof(Duration),                         CypherTODO },
             { typeof(Point),                            CypherTODO },
 
-<<<<<<< HEAD
             { typeof(INode),                             CypherNode },   
             { typeof(IRelationship),                     CypherRelationship },
             { typeof(IPath),                             CypherPath }
-=======
-            { typeof(INode),                             CypherNode },
-            { typeof(IRelationship),                     CypherTODO },
-            { typeof(IPath),                             CypherTODO }
->>>>>>> 79267080
         };
 
         public static object Convert(object sourceObject)
