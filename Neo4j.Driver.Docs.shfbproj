--- conflicted
+++ resolved
@@ -14,10 +14,6 @@
     <RootNamespace>Documentation</RootNamespace>
     <Name>Documentation</Name>
     <!-- SHFB properties -->
-<<<<<<< HEAD
-	  <FrameworkVersion>.NET Framework 4.8</FrameworkVersion>
-=======
->>>>>>> 4b5983ec
     <OutputPath>.\Docs\</OutputPath>
     <HtmlHelpName>Neo4j.Driver.Documentation</HtmlHelpName>
     <Language>en-US</Language>
