--- conflicted
+++ resolved
@@ -3,24 +3,17 @@
 Assumes driver and backend has been built.
 Responsible for starting the test backend.
 """
-<<<<<<< HEAD
+
 import os, subprocess, sys
-=======
-import os
-import subprocess
-import sys
->>>>>>> 24a69402
+
 
 if __name__ == "__main__":
     backend_path = os.path.join(
         "bin", "Publish", "Neo4j.Driver.Tests.TestBackend.dll"
     )
     logfile_path = os.path.join("..", "artifacts", "backend.log")
-<<<<<<< HEAD
-    subprocess.check_call(["dotnet", backend_path, "0.0.0.0", "9876", logfile_path], stdout=sys.stdout, stderr=sys.stderr)
-=======
+
     subprocess.check_call(
         ["dotnet", backend_path, "0.0.0.0", "9876", logfile_path],
         stdout=sys.stdout, stderr=sys.stderr
     )
->>>>>>> 24a69402
